﻿<?xml version="1.0" encoding="utf-8"?>
<Project ToolsVersion="4.0" xmlns="http://schemas.microsoft.com/developer/msbuild/2003">
  <ItemGroup>
    <Filter Include="Source Files">
      <UniqueIdentifier>{4FC737F1-C7A5-4376-A066-2A32D752A2FF}</UniqueIdentifier>
      <Extensions>cpp;c;cc;cxx;def;odl;idl;hpj;bat;asm;asmx</Extensions>
    </Filter>
    <Filter Include="Header Files">
      <UniqueIdentifier>{93995380-89BD-4b04-88EB-625FBE52EBFB}</UniqueIdentifier>
      <Extensions>h;hh;hpp;hxx;hm;inl;inc;ipp;xsd</Extensions>
    </Filter>
  </ItemGroup>
  <ItemGroup>
    <ClCompile Include="..\..\src\stats.c">
      <Filter>Source Files</Filter>
    </ClCompile>
    <ClCompile Include="..\..\src\os.c">
      <Filter>Source Files</Filter>
    </ClCompile>
    <ClCompile Include="..\..\src\alloc.c">
      <Filter>Source Files</Filter>
    </ClCompile>
    <ClCompile Include="..\..\src\page.c">
      <Filter>Source Files</Filter>
    </ClCompile>
    <ClCompile Include="..\..\src\segment.c">
      <Filter>Source Files</Filter>
    </ClCompile>
    <ClCompile Include="..\..\src\alloc-aligned.c">
      <Filter>Source Files</Filter>
    </ClCompile>
    <ClCompile Include="..\..\src\page-queue.c">
      <Filter>Source Files</Filter>
    </ClCompile>
    <ClCompile Include="..\..\src\heap.c">
      <Filter>Source Files</Filter>
    </ClCompile>
    <ClCompile Include="..\..\src\alloc-override-osx.c">
      <Filter>Source Files</Filter>
    </ClCompile>
    <ClCompile Include="..\..\src\alloc-override.c">
      <Filter>Source Files</Filter>
    </ClCompile>
    <ClCompile Include="..\..\src\options.c">
      <Filter>Source Files</Filter>
    </ClCompile>
    <ClCompile Include="..\..\src\init.c">
      <Filter>Source Files</Filter>
    </ClCompile>
<<<<<<< HEAD
    <ClCompile Include="..\..\src\alloc-posix.c">
=======
    <ClCompile Include="..\..\src\region.c">
>>>>>>> e628fc70
      <Filter>Source Files</Filter>
    </ClCompile>
    <ClCompile Include="..\..\src\arena.c">
      <Filter>Source Files</Filter>
    </ClCompile>
    <ClCompile Include="..\..\src\arena.c">
      <Filter>Source Files</Filter>
    </ClCompile>
    <ClCompile Include="..\..\src\random.c">
      <Filter>Source Files</Filter>
    </ClCompile>
  </ItemGroup>
  <ItemGroup>
    <ClInclude Include="$(ProjectDir)..\..\include\mimalloc.h">
      <Filter>Header Files</Filter>
    </ClInclude>
    <ClInclude Include="$(ProjectDir)..\..\include\mimalloc-internal.h">
      <Filter>Header Files</Filter>
    </ClInclude>
    <ClInclude Include="$(ProjectDir)..\..\include\mimalloc-atomic.h">
      <Filter>Header Files</Filter>
    </ClInclude>
    <ClInclude Include="$(ProjectDir)..\..\include\mimalloc-override.h">
      <Filter>Header Files</Filter>
    </ClInclude>
    <ClInclude Include="$(ProjectDir)..\..\include\mimalloc-types.h">
      <Filter>Header Files</Filter>
    </ClInclude>
    <ClInclude Include="..\..\include\mimalloc-new-delete.h">
      <Filter>Header Files</Filter>
    </ClInclude>
  </ItemGroup>
</Project><|MERGE_RESOLUTION|>--- conflicted
+++ resolved
@@ -47,11 +47,7 @@
     <ClCompile Include="..\..\src\init.c">
       <Filter>Source Files</Filter>
     </ClCompile>
-<<<<<<< HEAD
     <ClCompile Include="..\..\src\alloc-posix.c">
-=======
-    <ClCompile Include="..\..\src\region.c">
->>>>>>> e628fc70
       <Filter>Source Files</Filter>
     </ClCompile>
     <ClCompile Include="..\..\src\arena.c">
