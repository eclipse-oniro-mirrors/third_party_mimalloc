--- conflicted
+++ resolved
@@ -179,7 +179,7 @@
 // free huge block from another thread
 static mi_decl_noinline void mi_free_huge_block_mt(mi_segment_t* segment, mi_page_t* page, mi_block_t* block) {
   // huge page segments are always abandoned and can be freed immediately
-  mi_assert_internal(segment->page_kind==MI_PAGE_HUGE);
+  mi_assert_internal(segment->kind==MI_SEGMENT_HUGE);
   mi_assert_internal(segment == _mi_page_segment(page));
   mi_assert_internal(mi_atomic_read_relaxed(&segment->thread_id)==0);
 
@@ -194,8 +194,8 @@
     mi_assert(page->used == 0);
     mi_tld_t* tld = heap->tld;
     const size_t bsize = mi_page_block_size(page);
-    if (bsize > MI_HUGE_OBJ_SIZE_MAX) {
-      _mi_stat_decrease(&tld->stats.giant, bsize);
+    if (bsize <= MI_LARGE_OBJ_SIZE_MAX) {
+      _mi_stat_decrease(&tld->stats.large, bsize);
     }
     else {
       _mi_stat_decrease(&tld->stats.huge, bsize);
@@ -209,28 +209,8 @@
 {
   // huge page segments are always abandoned and can be freed immediately
   mi_segment_t* segment = _mi_page_segment(page);
-<<<<<<< HEAD
   if (segment->kind==MI_SEGMENT_HUGE) {
-    // huge page segments are always abandoned and can be freed immediately
-    mi_assert_internal(mi_atomic_read_relaxed(&segment->thread_id)==0);
-    mi_assert_internal(mi_atomic_read_ptr_relaxed(mi_atomic_cast(void*,&segment->abandoned_next))==NULL);
-    // claim it and free
-    mi_heap_t* heap = mi_get_default_heap();
-    // paranoia: if this it the last reference, the cas should always succeed
-    if (mi_atomic_cas_strong(&segment->thread_id,heap->thread_id,0)) {
-      mi_block_set_next(page, block, page->free);
-      page->free = block;
-      page->used--;
-      page->is_zero = false;
-      mi_assert(page->used == 0);
-      mi_tld_t* tld = heap->tld;
-      _mi_stat_decrease(&tld->stats.huge, page->block_size);
-      _mi_segment_page_free(page,true,&tld->segments);
-    }
-=======
-  if (segment->page_kind==MI_PAGE_HUGE) {
     mi_free_huge_block_mt(segment, page, block);
->>>>>>> 5bc1c52a
     return;
   }
 
