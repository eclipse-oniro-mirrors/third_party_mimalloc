/* ----------------------------------------------------------------------------
Copyright (c) 2018-2021, Microsoft Research, Daan Leijen
This is free software; you can redistribute it and/or modify it under the
terms of the MIT license. A copy of the license can be found in the file
"LICENSE" at the root of this distribution.
-----------------------------------------------------------------------------*/
#include "mimalloc.h"
#include "mimalloc-internal.h"
#include "mimalloc-atomic.h"

#include <stdio.h>
#include <stdlib.h> // strtol
#include <string.h> // strncpy, strncat, strlen, strstr
#include <ctype.h>  // toupper
#include <stdarg.h>

#ifdef _MSC_VER
#pragma warning(disable:4996)   // strncpy, strncat
#endif


static uintptr_t mi_max_error_count   = 16; // stop outputting errors after this
static uintptr_t mi_max_warning_count = 16; // stop outputting warnings after this

static void mi_add_stderr_output(void);

int mi_version(void) mi_attr_noexcept {
  return MI_MALLOC_VERSION;
}

#ifdef _WIN32
#include <conio.h>
#endif

// --------------------------------------------------------
// Options
// These can be accessed by multiple threads and may be
// concurrently initialized, but an initializing data race
// is ok since they resolve to the same value.
// --------------------------------------------------------
typedef enum mi_init_e {
  UNINIT,       // not yet initialized
  DEFAULTED,    // not found in the environment, use default value
  INITIALIZED   // found in environment or set explicitly
} mi_init_t;

typedef struct mi_option_desc_s {
  long        value;  // the value
  mi_init_t   init;   // is it initialized yet? (from the environment)
  mi_option_t option; // for debugging: the option index should match the option
  const char* name;   // option name without `mimalloc_` prefix
} mi_option_desc_t;

#define MI_OPTION(opt)        mi_option_##opt, #opt
#define MI_OPTION_DESC(opt)   {0, UNINIT, MI_OPTION(opt) }

static mi_option_desc_t options[_mi_option_last] =
{
  // stable options
#if MI_DEBUG || defined(MI_SHOW_ERRORS)
  { 1, UNINIT, MI_OPTION(show_errors) },
#else
  { 0, UNINIT, MI_OPTION(show_errors) },
#endif
  { 0, UNINIT, MI_OPTION(show_stats) },
  { 0, UNINIT, MI_OPTION(verbose) },

  // the following options are experimental and not all combinations make sense.
  { 1, UNINIT, MI_OPTION(eager_commit) },        // commit per segment directly (8MiB)  (but see also `eager_commit_delay`)
  #if defined(_WIN32) || (MI_INTPTR_SIZE <= 4)   // and other OS's without overcommit?
  { 0, UNINIT, MI_OPTION(eager_region_commit) },
  { 0, UNINIT, MI_OPTION(reset_decommits) },     // reset decommits memory
  #else
  { 1, UNINIT, MI_OPTION(eager_region_commit) },
  { 0, UNINIT, MI_OPTION(reset_decommits) },     // reset uses MADV_FREE/MADV_DONTNEED
  #endif
  { 0, UNINIT, MI_OPTION(large_os_pages) },      // use large OS pages, use only with eager commit to prevent fragmentation of VMA's
  { 0, UNINIT, MI_OPTION(reserve_huge_os_pages) },  // per 1GiB huge pages
  { 0, UNINIT, MI_OPTION(reserve_os_memory)     },
  { 0, UNINIT, MI_OPTION(segment_cache) },       // cache N segments per thread
  { 0, UNINIT, MI_OPTION(page_reset) },          // reset page memory on free
  { 0, UNINIT, MI_OPTION(abandoned_page_reset) },// reset free page memory when a thread terminates
  { 0, UNINIT, MI_OPTION(segment_reset) },       // reset segment memory on free (needs eager commit)
#if defined(__NetBSD__)
  { 0, UNINIT, MI_OPTION(eager_commit_delay) },  // the first N segments per thread are not eagerly committed
#elif defined(_WIN32)
  { 4, UNINIT, MI_OPTION(eager_commit_delay) },  // the first N segments per thread are not eagerly committed (but per page in the segment on demand)
#else
  { 1, UNINIT, MI_OPTION(eager_commit_delay) },  // the first N segments per thread are not eagerly committed (but per page in the segment on demand)
#endif
  { 1,    UNINIT, MI_OPTION(allow_decommit) },    // decommit slices when no longer used (after reset_delay milli-seconds)
<<<<<<< HEAD
  { 25,   UNINIT, MI_OPTION(reset_delay) },       // page reset delay in milli-seconds (= decommit)
=======
  { 50,   UNINIT, MI_OPTION(reset_delay) },       // page reset delay in milli-seconds (= decommit)
>>>>>>> a2b08664
  { 500,  UNINIT, MI_OPTION(segment_decommit_delay) },// decommit delay in milli-seconds for freed segments
  { 0,    UNINIT, MI_OPTION(use_numa_nodes) },    // 0 = use available numa nodes, otherwise use at most N nodes. 
  { 0,    UNINIT, MI_OPTION(limit_os_alloc) },    // 1 = do not use OS memory for allocation (but only reserved arenas)
  { 100,  UNINIT, MI_OPTION(os_tag) },            // only apple specific for now but might serve more or less related purpose
  { 16,   UNINIT, MI_OPTION(max_errors) },        // maximum errors that are output
  { 16,   UNINIT, MI_OPTION(max_warnings) }       // maximum warnings that are output
};

static void mi_option_init(mi_option_desc_t* desc);

void _mi_options_init(void) {
  // called on process load; should not be called before the CRT is initialized!
  // (e.g. do not call this from process_init as that may run before CRT initialization)
  mi_add_stderr_output(); // now it safe to use stderr for output
  for(int i = 0; i < _mi_option_last; i++ ) {
    mi_option_t option = (mi_option_t)i;
    long l = mi_option_get(option); UNUSED(l); // initialize
    if (option != mi_option_verbose) {
      mi_option_desc_t* desc = &options[option];
      _mi_verbose_message("option '%s': %ld\n", desc->name, desc->value);
    }
  }
  mi_max_error_count = mi_option_get(mi_option_max_errors);
  mi_max_warning_count = mi_option_get(mi_option_max_warnings);
}

long mi_option_get(mi_option_t option) {
  mi_assert(option >= 0 && option < _mi_option_last);
  mi_option_desc_t* desc = &options[option];
  mi_assert(desc->option == option);  // index should match the option
  if (mi_unlikely(desc->init == UNINIT)) {
    mi_option_init(desc);
  }
  return desc->value;
}

void mi_option_set(mi_option_t option, long value) {
  mi_assert(option >= 0 && option < _mi_option_last);
  mi_option_desc_t* desc = &options[option];
  mi_assert(desc->option == option);  // index should match the option
  desc->value = value;
  desc->init = INITIALIZED;
}

void mi_option_set_default(mi_option_t option, long value) {
  mi_assert(option >= 0 && option < _mi_option_last);
  mi_option_desc_t* desc = &options[option];
  if (desc->init != INITIALIZED) {
    desc->value = value;
  }
}

bool mi_option_is_enabled(mi_option_t option) {
  return (mi_option_get(option) != 0);
}

void mi_option_set_enabled(mi_option_t option, bool enable) {
  mi_option_set(option, (enable ? 1 : 0));
}

void mi_option_set_enabled_default(mi_option_t option, bool enable) {
  mi_option_set_default(option, (enable ? 1 : 0));
}

void mi_option_enable(mi_option_t option) {
  mi_option_set_enabled(option,true);
}

void mi_option_disable(mi_option_t option) {
  mi_option_set_enabled(option,false);
}


static void mi_out_stderr(const char* msg, void* arg) {
  UNUSED(arg);
  #ifdef _WIN32
  // on windows with redirection, the C runtime cannot handle locale dependent output
  // after the main thread closes so we use direct console output.
  if (!_mi_preloading()) { _cputs(msg); }
  #else
  fputs(msg, stderr);
  #endif
}

// Since an output function can be registered earliest in the `main`
// function we also buffer output that happens earlier. When
// an output function is registered it is called immediately with
// the output up to that point.
#ifndef MI_MAX_DELAY_OUTPUT
#define MI_MAX_DELAY_OUTPUT ((uintptr_t)(32*1024))
#endif
static char out_buf[MI_MAX_DELAY_OUTPUT+1];
static _Atomic(uintptr_t) out_len;

static void mi_out_buf(const char* msg, void* arg) {
  UNUSED(arg);
  if (msg==NULL) return;
  if (mi_atomic_load_relaxed(&out_len)>=MI_MAX_DELAY_OUTPUT) return;
  size_t n = strlen(msg);
  if (n==0) return;
  // claim space
  uintptr_t start = mi_atomic_add_acq_rel(&out_len, n);
  if (start >= MI_MAX_DELAY_OUTPUT) return;
  // check bound
  if (start+n >= MI_MAX_DELAY_OUTPUT) {
    n = MI_MAX_DELAY_OUTPUT-start-1;
  }
  _mi_memcpy(&out_buf[start], msg, n);
}

static void mi_out_buf_flush(mi_output_fun* out, bool no_more_buf, void* arg) {
  if (out==NULL) return;
  // claim (if `no_more_buf == true`, no more output will be added after this point)
  size_t count = mi_atomic_add_acq_rel(&out_len, (no_more_buf ? MI_MAX_DELAY_OUTPUT : 1));
  // and output the current contents
  if (count>MI_MAX_DELAY_OUTPUT) count = MI_MAX_DELAY_OUTPUT;
  out_buf[count] = 0;
  out(out_buf,arg);
  if (!no_more_buf) {
    out_buf[count] = '\n'; // if continue with the buffer, insert a newline
  }
}


// Once this module is loaded, switch to this routine
// which outputs to stderr and the delayed output buffer.
static void mi_out_buf_stderr(const char* msg, void* arg) {
  mi_out_stderr(msg,arg);
  mi_out_buf(msg,arg);
}



// --------------------------------------------------------
// Default output handler
// --------------------------------------------------------

// Should be atomic but gives errors on many platforms as generally we cannot cast a function pointer to a uintptr_t.
// For now, don't register output from multiple threads.
static mi_output_fun* volatile mi_out_default; // = NULL
static _Atomic(void*) mi_out_arg; // = NULL

static mi_output_fun* mi_out_get_default(void** parg) {
  if (parg != NULL) { *parg = mi_atomic_load_ptr_acquire(void,&mi_out_arg); }
  mi_output_fun* out = mi_out_default;
  return (out == NULL ? &mi_out_buf : out);
}

void mi_register_output(mi_output_fun* out, void* arg) mi_attr_noexcept {
  mi_out_default = (out == NULL ? &mi_out_stderr : out); // stop using the delayed output buffer
  mi_atomic_store_ptr_release(void,&mi_out_arg, arg);
  if (out!=NULL) mi_out_buf_flush(out,true,arg);         // output all the delayed output now
}

// add stderr to the delayed output after the module is loaded
static void mi_add_stderr_output() {
  mi_assert_internal(mi_out_default == NULL);
  mi_out_buf_flush(&mi_out_stderr, false, NULL); // flush current contents to stderr
  mi_out_default = &mi_out_buf_stderr;           // and add stderr to the delayed output
}

// --------------------------------------------------------
// Messages, all end up calling `_mi_fputs`.
// --------------------------------------------------------
static _Atomic(uintptr_t) error_count;   // = 0;  // when >= max_error_count stop emitting errors
static _Atomic(uintptr_t) warning_count; // = 0;  // when >= max_warning_count stop emitting warnings

// When overriding malloc, we may recurse into mi_vfprintf if an allocation
// inside the C runtime causes another message.
static mi_decl_thread bool recurse = false;

static bool mi_recurse_enter(void) {
  #if defined(__APPLE__) || defined(MI_TLS_RECURSE_GUARD)
  if (_mi_preloading()) return true;
  #endif
  if (recurse) return false;
  recurse = true;
  return true;
}

static void mi_recurse_exit(void) {
  #if defined(__APPLE__) || defined(MI_TLS_RECURSE_GUARD)
  if (_mi_preloading()) return;
  #endif
  recurse = false;
}

void _mi_fputs(mi_output_fun* out, void* arg, const char* prefix, const char* message) {
  if (out==NULL || (FILE*)out==stdout || (FILE*)out==stderr) { // TODO: use mi_out_stderr for stderr?
    if (!mi_recurse_enter()) return;
    out = mi_out_get_default(&arg);
    if (prefix != NULL) out(prefix, arg);
    out(message, arg);
    mi_recurse_exit();
  }
  else {
    if (prefix != NULL) out(prefix, arg);
    out(message, arg);
  }
}

// Define our own limited `fprintf` that avoids memory allocation.
// We do this using `snprintf` with a limited buffer.
static void mi_vfprintf( mi_output_fun* out, void* arg, const char* prefix, const char* fmt, va_list args ) {
  char buf[512];
  if (fmt==NULL) return;
  if (!mi_recurse_enter()) return;
  vsnprintf(buf,sizeof(buf)-1,fmt,args);
  mi_recurse_exit();
  _mi_fputs(out,arg,prefix,buf);
}

void _mi_fprintf( mi_output_fun* out, void* arg, const char* fmt, ... ) {
  va_list args;
  va_start(args,fmt);
  mi_vfprintf(out,arg,NULL,fmt,args);
  va_end(args);
}

void _mi_trace_message(const char* fmt, ...) {
  if (mi_option_get(mi_option_verbose) <= 1) return;  // only with verbose level 2 or higher
  va_list args;
  va_start(args, fmt);
  mi_vfprintf(NULL, NULL, "mimalloc: ", fmt, args);
  va_end(args);
}

void _mi_verbose_message(const char* fmt, ...) {
  if (!mi_option_is_enabled(mi_option_verbose)) return;
  va_list args;
  va_start(args,fmt);
  mi_vfprintf(NULL, NULL, "mimalloc: ", fmt, args);
  va_end(args);
}

static void mi_show_error_message(const char* fmt, va_list args) {
  if (!mi_option_is_enabled(mi_option_show_errors) && !mi_option_is_enabled(mi_option_verbose)) return;
  if (mi_atomic_increment_acq_rel(&error_count) > mi_max_error_count) return;
  mi_vfprintf(NULL, NULL, "mimalloc: error: ", fmt, args);
}

void _mi_warning_message(const char* fmt, ...) {
  if (!mi_option_is_enabled(mi_option_show_errors) && !mi_option_is_enabled(mi_option_verbose)) return;
  if (mi_atomic_increment_acq_rel(&warning_count) > mi_max_warning_count) return;
  va_list args;
  va_start(args,fmt);
  mi_vfprintf(NULL, NULL, "mimalloc: warning: ", fmt, args);
  va_end(args);
}


#if MI_DEBUG
void _mi_assert_fail(const char* assertion, const char* fname, unsigned line, const char* func ) {
  _mi_fprintf(NULL, NULL, "mimalloc: assertion failed: at \"%s\":%u, %s\n  assertion: \"%s\"\n", fname, line, (func==NULL?"":func), assertion);
  abort();
}
#endif

// --------------------------------------------------------
// Errors
// --------------------------------------------------------

static mi_error_fun* volatile  mi_error_handler; // = NULL
static _Atomic(void*) mi_error_arg;     // = NULL

static void mi_error_default(int err) {
  UNUSED(err);
#if (MI_DEBUG>0) 
  if (err==EFAULT) {
    #ifdef _MSC_VER
    __debugbreak();
    #endif
    abort();
  }
#endif
#if (MI_SECURE>0)
  if (err==EFAULT) {  // abort on serious errors in secure mode (corrupted meta-data)
    abort();
  }
#endif
#if defined(MI_XMALLOC)
  if (err==ENOMEM || err==EOVERFLOW) { // abort on memory allocation fails in xmalloc mode
    abort();
  }
#endif
}

void mi_register_error(mi_error_fun* fun, void* arg) {
  mi_error_handler = fun;  // can be NULL
  mi_atomic_store_ptr_release(void,&mi_error_arg, arg);
}

void _mi_error_message(int err, const char* fmt, ...) {
  // show detailed error message
  va_list args;
  va_start(args, fmt);
  mi_show_error_message(fmt, args);
  va_end(args);
  // and call the error handler which may abort (or return normally)
  if (mi_error_handler != NULL) {
    mi_error_handler(err, mi_atomic_load_ptr_acquire(void,&mi_error_arg));
  }
  else {
    mi_error_default(err);
  }
}

// --------------------------------------------------------
// Initialize options by checking the environment
// --------------------------------------------------------

static void mi_strlcpy(char* dest, const char* src, size_t dest_size) {
  dest[0] = 0;
  strncpy(dest, src, dest_size - 1);
  dest[dest_size - 1] = 0;
}

static void mi_strlcat(char* dest, const char* src, size_t dest_size) {
  strncat(dest, src, dest_size - 1);
  dest[dest_size - 1] = 0;
}

#ifdef MI_NO_GETENV
static bool mi_getenv(const char* name, char* result, size_t result_size) {
  UNUSED(name);
  UNUSED(result);
  UNUSED(result_size);
  return false;
}
#else
static inline int mi_strnicmp(const char* s, const char* t, size_t n) {
  if (n==0) return 0;
  for (; *s != 0 && *t != 0 && n > 0; s++, t++, n--) {
    if (toupper(*s) != toupper(*t)) break;
  }
  return (n==0 ? 0 : *s - *t);
}
#if defined _WIN32
// On Windows use GetEnvironmentVariable instead of getenv to work
// reliably even when this is invoked before the C runtime is initialized.
// i.e. when `_mi_preloading() == true`.
// Note: on windows, environment names are not case sensitive.
#include <windows.h>
static bool mi_getenv(const char* name, char* result, size_t result_size) {
  result[0] = 0;
  size_t len = GetEnvironmentVariableA(name, result, (DWORD)result_size);
  return (len > 0 && len < result_size);
}
#elif !defined(MI_USE_ENVIRON) || (MI_USE_ENVIRON!=0)
// On Posix systemsr use `environ` to acces environment variables 
// even before the C runtime is initialized.
#if defined(__APPLE__) && defined(__has_include) && __has_include(<crt_externs.h>)
#include <crt_externs.h>
static char** mi_get_environ(void) {
  return (*_NSGetEnviron());
}
#else 
extern char** environ;
static char** mi_get_environ(void) {
  return environ;
}
#endif
static bool mi_getenv(const char* name, char* result, size_t result_size) {
  if (name==NULL) return false;  
  const size_t len = strlen(name);
  if (len == 0) return false;  
  char** env = mi_get_environ();
  if (env == NULL) return false;
  // compare up to 256 entries
  for (int i = 0; i < 256 && env[i] != NULL; i++) {
    const char* s = env[i];
    if (mi_strnicmp(name, s, len) == 0 && s[len] == '=') { // case insensitive
      // found it
      mi_strlcpy(result, s + len + 1, result_size);
      return true;
    }
  }
  return false;
}
#else  
// fallback: use standard C `getenv` but this cannot be used while initializing the C runtime
static bool mi_getenv(const char* name, char* result, size_t result_size) {
  // cannot call getenv() when still initializing the C runtime.
  if (_mi_preloading()) return false;
  const char* s = getenv(name);
  if (s == NULL) {
    // we check the upper case name too.
    char buf[64+1];
    size_t len = strlen(name);
    if (len >= sizeof(buf)) len = sizeof(buf) - 1;
    for (size_t i = 0; i < len; i++) {
      buf[i] = toupper(name[i]);
    }
    buf[len] = 0;
    s = getenv(buf);
  }
  if (s != NULL && strlen(s) < result_size) {
    mi_strlcpy(result, s, result_size);
    return true;
  }
  else {
    return false;
  }
}
#endif  // !MI_USE_ENVIRON
#endif  // !MI_NO_GETENV

static void mi_option_init(mi_option_desc_t* desc) {  
  // Read option value from the environment
  char buf[64+1];
  mi_strlcpy(buf, "mimalloc_", sizeof(buf));
  mi_strlcat(buf, desc->name, sizeof(buf));
  char s[64+1];
  if (mi_getenv(buf, s, sizeof(s))) {
    size_t len = strlen(s);
    if (len >= sizeof(buf)) len = sizeof(buf) - 1;
    for (size_t i = 0; i < len; i++) {
      buf[i] = (char)toupper(s[i]);
    }
    buf[len] = 0;
    if (buf[0]==0 || strstr("1;TRUE;YES;ON", buf) != NULL) {
      desc->value = 1;
      desc->init = INITIALIZED;
    }
    else if (strstr("0;FALSE;NO;OFF", buf) != NULL) {
      desc->value = 0;
      desc->init = INITIALIZED;
    }
    else {
      char* end = buf;
      long value = strtol(buf, &end, 10);
      if (desc->option == mi_option_reserve_os_memory) {
        // this option is interpreted in KiB to prevent overflow of `long`
        if (*end == 'K') { end++; }
        else if (*end == 'M') { value *= KiB; end++; }
        else if (*end == 'G') { value *= MiB; end++; }
        else { value = (value + KiB - 1) / KiB; }
        if (*end == 'B') { end++; }
      }
      if (*end == 0) {
        desc->value = value;
        desc->init = INITIALIZED;
      }
      else {
        _mi_warning_message("environment option mimalloc_%s has an invalid value: %s\n", desc->name, buf);
        desc->init = DEFAULTED;
      }
    }
    mi_assert_internal(desc->init != UNINIT);
  }
  else if (!_mi_preloading()) {
    desc->init = DEFAULTED;
  }
}<|MERGE_RESOLUTION|>--- conflicted
+++ resolved
@@ -89,11 +89,7 @@
   { 1, UNINIT, MI_OPTION(eager_commit_delay) },  // the first N segments per thread are not eagerly committed (but per page in the segment on demand)
 #endif
   { 1,    UNINIT, MI_OPTION(allow_decommit) },    // decommit slices when no longer used (after reset_delay milli-seconds)
-<<<<<<< HEAD
-  { 25,   UNINIT, MI_OPTION(reset_delay) },       // page reset delay in milli-seconds (= decommit)
-=======
   { 50,   UNINIT, MI_OPTION(reset_delay) },       // page reset delay in milli-seconds (= decommit)
->>>>>>> a2b08664
   { 500,  UNINIT, MI_OPTION(segment_decommit_delay) },// decommit delay in milli-seconds for freed segments
   { 0,    UNINIT, MI_OPTION(use_numa_nodes) },    // 0 = use available numa nodes, otherwise use at most N nodes. 
   { 0,    UNINIT, MI_OPTION(limit_os_alloc) },    // 1 = do not use OS memory for allocation (but only reserved arenas)
