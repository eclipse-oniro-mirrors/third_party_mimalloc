/* ----------------------------------------------------------------------------
Copyright (c) 2018, Microsoft Research, Daan Leijen
This is free software; you can redistribute it and/or modify it under the
terms of the MIT license. A copy of the license can be found in the file
"LICENSE" at the root of this distribution.
-----------------------------------------------------------------------------*/
#include "mimalloc.h"
#include "mimalloc-internal.h"
#include "mimalloc-atomic.h"

#include <stdio.h>
#include <stdlib.h> // strtol
#include <string.h> // strncpy, strncat, strlen, strstr
#include <ctype.h>  // toupper
#include <stdarg.h>

static uintptr_t mi_max_error_count = 16;  // stop outputting errors after this

static void mi_add_stderr_output();

int mi_version(void) mi_attr_noexcept {
  return MI_MALLOC_VERSION;
}

#ifdef _WIN32
#include <conio.h>
#endif

// --------------------------------------------------------
// Options
// These can be accessed by multiple threads and may be
// concurrently initialized, but an initializing data race
// is ok since they resolve to the same value.
// --------------------------------------------------------
typedef enum mi_init_e {
  UNINIT,       // not yet initialized
  DEFAULTED,    // not found in the environment, use default value
  INITIALIZED   // found in environment or set explicitly
} mi_init_t;

typedef struct mi_option_desc_s {
  long        value;  // the value
  mi_init_t   init;   // is it initialized yet? (from the environment)
  mi_option_t option; // for debugging: the option index should match the option
  const char* name;   // option name without `mimalloc_` prefix
} mi_option_desc_t;

#define MI_OPTION(opt)        mi_option_##opt, #opt
#define MI_OPTION_DESC(opt)   {0, UNINIT, MI_OPTION(opt) }

static mi_option_desc_t options[_mi_option_last] =
{
  // stable options
#if MI_DEBUG || defined(MI_SHOW_ERRORS)
  { 1, UNINIT, MI_OPTION(show_errors) },
#else
  { 0, UNINIT, MI_OPTION(show_errors) },
#endif
  { 0, UNINIT, MI_OPTION(show_stats) },
  { 0, UNINIT, MI_OPTION(verbose) },

  // the following options are experimental and not all combinations make sense.
<<<<<<< HEAD
  { 1, UNINIT, MI_OPTION(eager_commit) },        // commit on demand?
=======
  { 1, UNINIT, MI_OPTION(eager_commit) },        // commit per segment directly (4MiB)  (but see also `eager_commit_delay`)
>>>>>>> ff0d9888
  #if defined(_WIN32) || (MI_INTPTR_SIZE <= 4)   // and other OS's without overcommit?
  { 0, UNINIT, MI_OPTION(eager_region_commit) },
  { 0, UNINIT, MI_OPTION(reset_decommits) },     // reset decommits memory
  #else
  { 1, UNINIT, MI_OPTION(eager_region_commit) },
  { 0, UNINIT, MI_OPTION(reset_decommits) },     // reset uses MADV_FREE/MADV_DONTNEED
  #endif
  { 0, UNINIT, MI_OPTION(large_os_pages) },      // use large OS pages, use only with eager commit to prevent fragmentation of VMA's
  { 0, UNINIT, MI_OPTION(reserve_huge_os_pages) },
  { 0, UNINIT, MI_OPTION(segment_cache) },       // cache N segments per thread
  { 0, UNINIT, MI_OPTION(page_reset) },          // reset page memory on free
  { 0, UNINIT, MI_OPTION(abandoned_page_reset) },// reset free page memory when a thread terminates
  { 0, UNINIT, MI_OPTION(segment_reset) },       // reset segment memory on free (needs eager commit)
#if defined(__NetBSD__)
  { 0, UNINIT, MI_OPTION(eager_commit_delay) },  // the first N segments per thread are not eagerly committed
#else
  { 1, UNINIT, MI_OPTION(eager_commit_delay) },  // the first N segments per thread are not eagerly committed (but per page in the segment on demand)
#endif
  { 1,    UNINIT, MI_OPTION(allow_decommit) },    // decommit pages when not eager committed
  { 250,  UNINIT, MI_OPTION(reset_delay) },       // reset delay in milli-seconds
  { 500,  UNINIT, MI_OPTION(arena_reset_delay) }, // reset delay in milli-seconds
  { 0,    UNINIT, MI_OPTION(use_numa_nodes) },    // 0 = use available numa nodes, otherwise use at most N nodes. 
  { 100,  UNINIT, MI_OPTION(os_tag) },            // only apple specific for now but might serve more or less related purpose
  { 16,   UNINIT, MI_OPTION(max_errors) }         // maximum errors that are output
};

static void mi_option_init(mi_option_desc_t* desc);

void _mi_options_init(void) {
  // called on process load; should not be called before the CRT is initialized!
  // (e.g. do not call this from process_init as that may run before CRT initialization)
  mi_add_stderr_output(); // now it safe to use stderr for output
  for(int i = 0; i < _mi_option_last; i++ ) {
    mi_option_t option = (mi_option_t)i;
    long l = mi_option_get(option); UNUSED(l); // initialize
    if (option != mi_option_verbose) {
      mi_option_desc_t* desc = &options[option];
      _mi_verbose_message("option '%s': %ld\n", desc->name, desc->value);
    }
  }
  mi_max_error_count = mi_option_get(mi_option_max_errors);
}

long mi_option_get(mi_option_t option) {
  mi_assert(option >= 0 && option < _mi_option_last);
  mi_option_desc_t* desc = &options[option];
  mi_assert(desc->option == option);  // index should match the option
  if (mi_unlikely(desc->init == UNINIT)) {
    mi_option_init(desc);
  }
  return desc->value;
}

void mi_option_set(mi_option_t option, long value) {
  mi_assert(option >= 0 && option < _mi_option_last);
  mi_option_desc_t* desc = &options[option];
  mi_assert(desc->option == option);  // index should match the option
  desc->value = value;
  desc->init = INITIALIZED;
}

void mi_option_set_default(mi_option_t option, long value) {
  mi_assert(option >= 0 && option < _mi_option_last);
  mi_option_desc_t* desc = &options[option];
  if (desc->init != INITIALIZED) {
    desc->value = value;
  }
}

bool mi_option_is_enabled(mi_option_t option) {
  return (mi_option_get(option) != 0);
}

void mi_option_set_enabled(mi_option_t option, bool enable) {
  mi_option_set(option, (enable ? 1 : 0));
}

void mi_option_set_enabled_default(mi_option_t option, bool enable) {
  mi_option_set_default(option, (enable ? 1 : 0));
}

void mi_option_enable(mi_option_t option) {
  mi_option_set_enabled(option,true);
}

void mi_option_disable(mi_option_t option) {
  mi_option_set_enabled(option,false);
}


static void mi_out_stderr(const char* msg, void* arg) {
  UNUSED(arg);
  #ifdef _WIN32
  // on windows with redirection, the C runtime cannot handle locale dependent output
  // after the main thread closes so we use direct console output.
  if (!_mi_preloading()) { _cputs(msg); }
  #else
  fputs(msg, stderr);
  #endif
}

// Since an output function can be registered earliest in the `main`
// function we also buffer output that happens earlier. When
// an output function is registered it is called immediately with
// the output up to that point.
#ifndef MI_MAX_DELAY_OUTPUT
#define MI_MAX_DELAY_OUTPUT (32*1024)
#endif
static char out_buf[MI_MAX_DELAY_OUTPUT+1];
static _Atomic(uintptr_t) out_len;

static void mi_out_buf(const char* msg, void* arg) {
  UNUSED(arg);
  if (msg==NULL) return;
  if (mi_atomic_load_relaxed(&out_len)>=MI_MAX_DELAY_OUTPUT) return;
  size_t n = strlen(msg);
  if (n==0) return;
  // claim space
  uintptr_t start = mi_atomic_add_acq_rel(&out_len, n);
  if (start >= MI_MAX_DELAY_OUTPUT) return;
  // check bound
  if (start+n >= MI_MAX_DELAY_OUTPUT) {
    n = MI_MAX_DELAY_OUTPUT-start-1;
  }
  memcpy(&out_buf[start], msg, n);
}

static void mi_out_buf_flush(mi_output_fun* out, bool no_more_buf, void* arg) {
  if (out==NULL) return;
  // claim (if `no_more_buf == true`, no more output will be added after this point)
  size_t count = mi_atomic_add_acq_rel(&out_len, (no_more_buf ? MI_MAX_DELAY_OUTPUT : 1));
  // and output the current contents
  if (count>MI_MAX_DELAY_OUTPUT) count = MI_MAX_DELAY_OUTPUT;
  out_buf[count] = 0;
  out(out_buf,arg);
  if (!no_more_buf) {
    out_buf[count] = '\n'; // if continue with the buffer, insert a newline
  }
}


// Once this module is loaded, switch to this routine
// which outputs to stderr and the delayed output buffer.
static void mi_out_buf_stderr(const char* msg, void* arg) {
  mi_out_stderr(msg,arg);
  mi_out_buf(msg,arg);
}



// --------------------------------------------------------
// Default output handler
// --------------------------------------------------------

// Should be atomic but gives errors on many platforms as generally we cannot cast a function pointer to a uintptr_t.
// For now, don't register output from multiple threads.
#pragma warning(suppress:4180)
static mi_output_fun* volatile mi_out_default; // = NULL
static _Atomic(void*) mi_out_arg; // = NULL

static mi_output_fun* mi_out_get_default(void** parg) {
  if (parg != NULL) { *parg = mi_atomic_load_ptr_acquire(void,&mi_out_arg); }
  mi_output_fun* out = mi_out_default;
  return (out == NULL ? &mi_out_buf : out);
}

void mi_register_output(mi_output_fun* out, void* arg) mi_attr_noexcept {
  mi_out_default = (out == NULL ? &mi_out_stderr : out); // stop using the delayed output buffer
  mi_atomic_store_ptr_release(void,&mi_out_arg, arg);
  if (out!=NULL) mi_out_buf_flush(out,true,arg);         // output all the delayed output now
}

// add stderr to the delayed output after the module is loaded
static void mi_add_stderr_output() {
  mi_assert_internal(mi_out_default == NULL);
  mi_out_buf_flush(&mi_out_stderr, false, NULL); // flush current contents to stderr
  mi_out_default = &mi_out_buf_stderr;           // and add stderr to the delayed output
}

// --------------------------------------------------------
// Messages, all end up calling `_mi_fputs`.
// --------------------------------------------------------
static _Atomic(uintptr_t) error_count; // = 0;  // when MAX_ERROR_COUNT stop emitting errors and warnings

// When overriding malloc, we may recurse into mi_vfprintf if an allocation
// inside the C runtime causes another message.
static mi_decl_thread bool recurse = false;

static bool mi_recurse_enter(void) {
  #ifdef MI_TLS_RECURSE_GUARD
  if (_mi_preloading()) return true;
  #endif
  if (recurse) return false;
  recurse = true;
  return true;
}

static void mi_recurse_exit(void) {
  #ifdef MI_TLS_RECURSE_GUARD
  if (_mi_preloading()) return;
  #endif
  recurse = false;
}

void _mi_fputs(mi_output_fun* out, void* arg, const char* prefix, const char* message) {
  if (out==NULL || (FILE*)out==stdout || (FILE*)out==stderr) { // TODO: use mi_out_stderr for stderr?
    if (!mi_recurse_enter()) return;
    out = mi_out_get_default(&arg);
    if (prefix != NULL) out(prefix, arg);
    out(message, arg);
    mi_recurse_exit();
  }
  else {
    if (prefix != NULL) out(prefix, arg);
    out(message, arg);
  }
}

// Define our own limited `fprintf` that avoids memory allocation.
// We do this using `snprintf` with a limited buffer.
static void mi_vfprintf( mi_output_fun* out, void* arg, const char* prefix, const char* fmt, va_list args ) {
  char buf[512];
  if (fmt==NULL) return;
  if (!mi_recurse_enter()) return;
  vsnprintf(buf,sizeof(buf)-1,fmt,args);
  mi_recurse_exit();
  _mi_fputs(out,arg,prefix,buf);
}

void _mi_fprintf( mi_output_fun* out, void* arg, const char* fmt, ... ) {
  va_list args;
  va_start(args,fmt);
  mi_vfprintf(out,arg,NULL,fmt,args);
  va_end(args);
}

void _mi_trace_message(const char* fmt, ...) {
  if (mi_option_get(mi_option_verbose) <= 1) return;  // only with verbose level 2 or higher
  va_list args;
  va_start(args, fmt);
  mi_vfprintf(NULL, NULL, "mimalloc: ", fmt, args);
  va_end(args);
}

void _mi_verbose_message(const char* fmt, ...) {
  if (!mi_option_is_enabled(mi_option_verbose)) return;
  va_list args;
  va_start(args,fmt);
  mi_vfprintf(NULL, NULL, "mimalloc: ", fmt, args);
  va_end(args);
}

static void mi_show_error_message(const char* fmt, va_list args) {
  if (!mi_option_is_enabled(mi_option_show_errors) && !mi_option_is_enabled(mi_option_verbose)) return;
  if (mi_atomic_increment_acq_rel(&error_count) > mi_max_error_count) return;
  mi_vfprintf(NULL, NULL, "mimalloc: error: ", fmt, args);
}

void _mi_warning_message(const char* fmt, ...) {
  if (!mi_option_is_enabled(mi_option_show_errors) && !mi_option_is_enabled(mi_option_verbose)) return;
  if (mi_atomic_increment_acq_rel(&error_count) > mi_max_error_count) return;
  va_list args;
  va_start(args,fmt);
  mi_vfprintf(NULL, NULL, "mimalloc: warning: ", fmt, args);
  va_end(args);
}


#if MI_DEBUG
void _mi_assert_fail(const char* assertion, const char* fname, unsigned line, const char* func ) {
  _mi_fprintf(NULL, NULL, "mimalloc: assertion failed: at \"%s\":%u, %s\n  assertion: \"%s\"\n", fname, line, (func==NULL?"":func), assertion);
  abort();
}
#endif

// --------------------------------------------------------
// Errors
// --------------------------------------------------------

static mi_error_fun* volatile  mi_error_handler; // = NULL
static _Atomic(void*) mi_error_arg;     // = NULL

static void mi_error_default(int err) {
  UNUSED(err);
#if (MI_DEBUG>0) 
  if (err==EFAULT) {
    #ifdef _MSC_VER
    __debugbreak();
    #endif
    abort();
  }
#endif
#if (MI_SECURE>0)
  if (err==EFAULT) {  // abort on serious errors in secure mode (corrupted meta-data)
    abort();
  }
#endif
#if defined(MI_XMALLOC)
  if (err==ENOMEM || err==EOVERFLOW) { // abort on memory allocation fails in xmalloc mode
    abort();
  }
#endif
}

void mi_register_error(mi_error_fun* fun, void* arg) {
  mi_error_handler = fun;  // can be NULL
  mi_atomic_store_ptr_release(void,&mi_error_arg, arg);
}

void _mi_error_message(int err, const char* fmt, ...) {
  // show detailed error message
  va_list args;
  va_start(args, fmt);
  mi_show_error_message(fmt, args);
  va_end(args);
  // and call the error handler which may abort (or return normally)
  if (mi_error_handler != NULL) {
    mi_error_handler(err, mi_atomic_load_ptr_acquire(void,&mi_error_arg));
  }
  else {
    mi_error_default(err);
  }
}

// --------------------------------------------------------
// Initialize options by checking the environment
// --------------------------------------------------------

static void mi_strlcpy(char* dest, const char* src, size_t dest_size) {
  dest[0] = 0;
  #pragma warning(suppress:4996)
  strncpy(dest, src, dest_size - 1);
  dest[dest_size - 1] = 0;
}

static void mi_strlcat(char* dest, const char* src, size_t dest_size) {
  #pragma warning(suppress:4996)
  strncat(dest, src, dest_size - 1);
  dest[dest_size - 1] = 0;
}

static inline int mi_strnicmp(const char* s, const char* t, size_t n) {
  if (n==0) return 0;
  for (; *s != 0 && *t != 0 && n > 0; s++, t++, n--) {
    if (toupper(*s) != toupper(*t)) break;
  }
  return (n==0 ? 0 : *s - *t);
}

#if defined _WIN32
// On Windows use GetEnvironmentVariable instead of getenv to work
// reliably even when this is invoked before the C runtime is initialized.
// i.e. when `_mi_preloading() == true`.
// Note: on windows, environment names are not case sensitive.
#include <Windows.h>
static bool mi_getenv(const char* name, char* result, size_t result_size) {
  result[0] = 0;
  size_t len = GetEnvironmentVariableA(name, result, (DWORD)result_size);
  return (len > 0 && len < result_size);
}
#elif !defined(MI_USE_ENVIRON) || (MI_USE_ENVIRON!=0)
// On Posix systemsr use `environ` to acces environment variables 
// even before the C runtime is initialized.
#if defined(__APPLE__)
#include <crt_externs.h>
static char** mi_get_environ(void) {
  return (*_NSGetEnviron());
}
#else 
extern char** environ;
static char** mi_get_environ(void) {
  return environ;
}
#endif
static bool mi_getenv(const char* name, char* result, size_t result_size) {
  if (name==NULL) return false;  
  const size_t len = strlen(name);
  if (len == 0) return false;  
  char** env = mi_get_environ();
  if (env == NULL) return false;
  // compare up to 256 entries
  for (int i = 0; i < 256 && env[i] != NULL; i++) {
    const char* s = env[i];
    if (mi_strnicmp(name, s, len) == 0 && s[len] == '=') { // case insensitive
      // found it
      mi_strlcpy(result, s + len + 1, result_size);
      return true;
    }
  }
  return false;
}
#else  
// fallback: use standard C `getenv` but this cannot be used while initializing the C runtime
static bool mi_getenv(const char* name, char* result, size_t result_size) {
  // cannot call getenv() when still initializing the C runtime.
  if (_mi_preloading()) return false;
  const char* s = getenv(name);
  if (s == NULL) {
    // we check the upper case name too.
    char buf[64+1];
    size_t len = strlen(name);
    if (len >= sizeof(buf)) len = sizeof(buf) - 1;
    for (size_t i = 0; i < len; i++) {
      buf[i] = toupper(name[i]);
    }
    buf[len] = 0;
    s = getenv(buf);
  }
  if (s != NULL && strlen(s) < result_size) {
    mi_strlcpy(result, s, result_size);
    return true;
  }
  else {
    return false;
  }
}
#endif

static void mi_option_init(mi_option_desc_t* desc) {  
  // Read option value from the environment
  char buf[64+1];
  mi_strlcpy(buf, "mimalloc_", sizeof(buf));
  mi_strlcat(buf, desc->name, sizeof(buf));
  char s[64+1];
  if (mi_getenv(buf, s, sizeof(s))) {
    size_t len = strlen(s);
    if (len >= sizeof(buf)) len = sizeof(buf) - 1;
    for (size_t i = 0; i < len; i++) {
      buf[i] = (char)toupper(s[i]);
    }
    buf[len] = 0;
    if (buf[0]==0 || strstr("1;TRUE;YES;ON", buf) != NULL) {
      desc->value = 1;
      desc->init = INITIALIZED;
    }
    else if (strstr("0;FALSE;NO;OFF", buf) != NULL) {
      desc->value = 0;
      desc->init = INITIALIZED;
    }
    else {
      char* end = buf;
      long value = strtol(buf, &end, 10);
      if (*end == 0) {
        desc->value = value;
        desc->init = INITIALIZED;
      }
      else {
        _mi_warning_message("environment option mimalloc_%s has an invalid value: %s\n", desc->name, buf);
        desc->init = DEFAULTED;
      }
    }
    mi_assert_internal(desc->init != UNINIT);
  }
  else if (!_mi_preloading()) {
    desc->init = DEFAULTED;
  }
}<|MERGE_RESOLUTION|>--- conflicted
+++ resolved
@@ -60,11 +60,7 @@
   { 0, UNINIT, MI_OPTION(verbose) },
 
   // the following options are experimental and not all combinations make sense.
-<<<<<<< HEAD
-  { 1, UNINIT, MI_OPTION(eager_commit) },        // commit on demand?
-=======
   { 1, UNINIT, MI_OPTION(eager_commit) },        // commit per segment directly (4MiB)  (but see also `eager_commit_delay`)
->>>>>>> ff0d9888
   #if defined(_WIN32) || (MI_INTPTR_SIZE <= 4)   // and other OS's without overcommit?
   { 0, UNINIT, MI_OPTION(eager_region_commit) },
   { 0, UNINIT, MI_OPTION(reset_decommits) },     // reset decommits memory
