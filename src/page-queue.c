/*----------------------------------------------------------------------------
Copyright (c) 2018, Microsoft Research, Daan Leijen
This is free software; you can redistribute it and/or modify it under the
terms of the MIT license. A copy of the license can be found in the file
"LICENSE" at the root of this distribution.
-----------------------------------------------------------------------------*/

/* -----------------------------------------------------------
  Definition of page queues for each block size
----------------------------------------------------------- */

#ifndef MI_IN_PAGE_C
#error "this file should be included from 'page.c'"
#endif

/* -----------------------------------------------------------
  Minimal alignment in machine words (i.e. `sizeof(void*)`)
----------------------------------------------------------- */

#if (MI_MAX_ALIGN_SIZE > 4*MI_INTPTR_SIZE)
  #error "define alignment for more than 4x word size for this platform"
#elif (MI_MAX_ALIGN_SIZE > 2*MI_INTPTR_SIZE)
  #define MI_ALIGN4W   // 4 machine words minimal alignment
#elif (MI_MAX_ALIGN_SIZE > MI_INTPTR_SIZE)
  #define MI_ALIGN2W   // 2 machine words minimal alignment
#else
  // ok, default alignment is 1 word
#endif


/* -----------------------------------------------------------
  Queue query
----------------------------------------------------------- */


static inline bool mi_page_queue_is_huge(const mi_page_queue_t* pq) {
<<<<<<< HEAD
  return (pq->block_size == (MI_MEDIUM_SIZE_MAX+sizeof(uintptr_t)));
}

static inline bool mi_page_queue_is_full(const mi_page_queue_t* pq) {
  return (pq->block_size == (MI_MEDIUM_SIZE_MAX+(2*sizeof(uintptr_t))));
}

static inline bool mi_page_queue_is_special(const mi_page_queue_t* pq) {
  return (pq->block_size > MI_MEDIUM_SIZE_MAX);
=======
  return (pq->block_size == (MI_LARGE_OBJ_SIZE_MAX+sizeof(uintptr_t)));
}

static inline bool mi_page_queue_is_full(const mi_page_queue_t* pq) {
  return (pq->block_size == (MI_LARGE_OBJ_SIZE_MAX+(2*sizeof(uintptr_t))));
}

static inline bool mi_page_queue_is_special(const mi_page_queue_t* pq) {
  return (pq->block_size > MI_LARGE_OBJ_SIZE_MAX);
>>>>>>> b005f7cd
}

/* -----------------------------------------------------------
  Bins
----------------------------------------------------------- */

// Bit scan reverse: return the index of the highest bit.
static inline uint8_t mi_bsr32(uint32_t x);

#if defined(_MSC_VER)
#include <intrin.h>
static inline uint8_t mi_bsr32(uint32_t x) {
  uint32_t idx;
  _BitScanReverse((DWORD*)&idx, x);
  return idx;
}
#elif defined(__GNUC__) || defined(__clang__)
static inline uint8_t mi_bsr32(uint32_t x) {
  return (31 - __builtin_clz(x));
}
#else
static inline uint8_t mi_bsr32(uint32_t x) {
  // de Bruijn multiplication, see <http://supertech.csail.mit.edu/papers/debruijn.pdf>
  static const uint8_t debruijn[32] = {
     31,  0, 22,  1, 28, 23, 18,  2, 29, 26, 24, 10, 19,  7,  3, 12,
     30, 21, 27, 17, 25,  9,  6, 11, 20, 16,  8,  5, 15,  4, 14, 13,
  };
  x |= x >> 1;
  x |= x >> 2;
  x |= x >> 4;
  x |= x >> 8;
  x |= x >> 16;
  x++;
  return debruijn[(x*0x076be629) >> 27];
}
#endif

// Bit scan reverse: return the index of the highest bit.
uint8_t _mi_bsr(uintptr_t x) {
  if (x == 0) return 0;
#if MI_INTPTR_SIZE==8
  uint32_t hi = (x >> 32);
  return (hi == 0 ? mi_bsr32((uint32_t)x) : 32 + mi_bsr32(hi));
#elif MI_INTPTR_SIZE==4
  return mi_bsr32(x);
#else
# error "define bsr for non-32 or 64-bit platforms"
#endif
}

// Return the bin for a given field size.
// Returns MI_BIN_HUGE if the size is too large.
// We use `wsize` for the size in "machine word sizes",
// i.e. byte size == `wsize*sizeof(void*)`.
extern inline uint8_t _mi_bin(size_t size) {
  size_t wsize = _mi_wsize_from_size(size);
  uint8_t bin;
  if (wsize <= 1) {
    bin = 1;
  }
  #if defined(MI_ALIGN4W)
  else if (wsize <= 4) {
    bin = (uint8_t)((wsize+1)&~1); // round to double word sizes
  }
  #elif defined(MI_ALIGN2W)
  else if (wsize <= 8) {
    bin = (uint8_t)((wsize+1)&~1); // round to double word sizes
  }
  #else
  else if (wsize <= 8) {
    bin = (uint8_t)wsize;
  }
  #endif
<<<<<<< HEAD
  else if (wsize > MI_MEDIUM_WSIZE_MAX) {
=======
  else if (wsize > MI_LARGE_OBJ_WSIZE_MAX) {
>>>>>>> b005f7cd
    bin = MI_BIN_HUGE;
  }
  else {
    #if defined(MI_ALIGN4W) 
    if (wsize <= 16) { wsize = (wsize+3)&~3; } // round to 4x word sizes
    #endif
    wsize--;
    // find the highest bit
    uint8_t b = mi_bsr32((uint32_t)wsize);
    // and use the top 3 bits to determine the bin (~12.5% worst internal fragmentation).
    // - adjust with 3 because we use do not round the first 8 sizes
    //   which each get an exact bin
    bin = ((b << 2) + (uint8_t)((wsize >> (b - 2)) & 0x03)) - 3;
  }
  mi_assert_internal(bin > 0 && bin <= MI_BIN_HUGE);
  return bin;
}



/* -----------------------------------------------------------
  Queue of pages with free blocks
----------------------------------------------------------- */

size_t _mi_bin_size(uint8_t bin) {
  return _mi_heap_empty.pages[bin].block_size;
}

// Good size for allocation
size_t mi_good_size(size_t size) mi_attr_noexcept {
<<<<<<< HEAD
  if (size <= MI_MEDIUM_SIZE_MAX) {
=======
  if (size <= MI_LARGE_OBJ_SIZE_MAX) {
>>>>>>> b005f7cd
    return _mi_bin_size(_mi_bin(size));
  }
  else {
    return _mi_align_up(size,_mi_os_page_size());
  }
}

#if (MI_DEBUG>1)
static bool mi_page_queue_contains(mi_page_queue_t* queue, const mi_page_t* page) {
  mi_assert_internal(page != NULL);
  mi_page_t* list = queue->first;
  while (list != NULL) {
    mi_assert_internal(list->next == NULL || list->next->prev == list);
    mi_assert_internal(list->prev == NULL || list->prev->next == list);
    if (list == page) break;
    list = list->next;
  }
  return (list == page);
}

#endif

#if (MI_DEBUG>1)
static bool mi_heap_contains_queue(const mi_heap_t* heap, const mi_page_queue_t* pq) {
  return (pq >= &heap->pages[0] && pq <= &heap->pages[MI_BIN_FULL]);
}
#endif

static mi_page_queue_t* mi_page_queue_of(const mi_page_t* page) {
  uint8_t bin = (mi_page_is_in_full(page) ? MI_BIN_FULL : _mi_bin(page->block_size));
  mi_heap_t* heap = page->heap;
  mi_assert_internal(heap != NULL && bin <= MI_BIN_FULL);
  mi_page_queue_t* pq = &heap->pages[bin];
  mi_assert_internal(bin >= MI_BIN_HUGE || page->block_size == pq->block_size);
  mi_assert_expensive(mi_page_queue_contains(pq, page));
  return pq;
}

static mi_page_queue_t* mi_heap_page_queue_of(mi_heap_t* heap, const mi_page_t* page) {
  uint8_t bin = (mi_page_is_in_full(page) ? MI_BIN_FULL : _mi_bin(page->block_size));
  mi_assert_internal(bin <= MI_BIN_FULL);
  mi_page_queue_t* pq = &heap->pages[bin];
  mi_assert_internal(mi_page_is_in_full(page) || page->block_size == pq->block_size);
  return pq;
}

// The current small page array is for efficiency and for each
// small size (up to 256) it points directly to the page for that
// size without having to compute the bin. This means when the
// current free page queue is updated for a small bin, we need to update a
// range of entries in `_mi_page_small_free`.
static inline void mi_heap_queue_first_update(mi_heap_t* heap, const mi_page_queue_t* pq) {
  mi_assert_internal(mi_heap_contains_queue(heap,pq));
  size_t size = pq->block_size;
  if (size > MI_SMALL_SIZE_MAX) return;

  mi_page_t* page = pq->first;
  if (pq->first == NULL) page = (mi_page_t*)&_mi_page_empty;

  // find index in the right direct page array
  size_t start;
  size_t idx = _mi_wsize_from_size(size);
  mi_page_t** pages_free = heap->pages_free_direct;

  if (pages_free[idx] == page) return;  // already set

  // find start slot
  if (idx<=1) {
    start = 0;
  }
  else {
    // find previous size; due to minimal alignment upto 3 previous bins may need to be skipped
    uint8_t bin = _mi_bin(size);
    const mi_page_queue_t* prev = pq - 1;
    while( bin == _mi_bin(prev->block_size) && prev > &heap->pages[0]) {
      prev--;
    }
    start = 1 + _mi_wsize_from_size(prev->block_size);
    if (start > idx) start = idx;
  }

  // set size range to the right page
  mi_assert(start <= idx);
  for (size_t sz = start; sz <= idx; sz++) {
    pages_free[sz] = page;
  }
}

/*
static bool mi_page_queue_is_empty(mi_page_queue_t* queue) {
  return (queue->first == NULL);
}
*/

static void mi_page_queue_remove(mi_page_queue_t* queue, mi_page_t* page) {
  mi_assert_internal(page != NULL);
  mi_assert_expensive(mi_page_queue_contains(queue, page));
<<<<<<< HEAD
  mi_assert_internal(page->block_size == queue->block_size || (page->block_size > MI_MEDIUM_SIZE_MAX && mi_page_queue_is_huge(queue))  || (mi_page_is_in_full(page) && mi_page_queue_is_full(queue)));
=======
  mi_assert_internal(page->block_size == queue->block_size || (page->block_size > MI_LARGE_OBJ_SIZE_MAX && mi_page_queue_is_huge(queue))  || (mi_page_is_in_full(page) && mi_page_queue_is_full(queue)));
>>>>>>> b005f7cd
  if (page->prev != NULL) page->prev->next = page->next;
  if (page->next != NULL) page->next->prev = page->prev;
  if (page == queue->last)  queue->last = page->prev;
  if (page == queue->first) {
    queue->first = page->next;
    // update first
    mi_heap_t* heap = page->heap;
    mi_assert_internal(mi_heap_contains_queue(heap, queue));
    mi_heap_queue_first_update(heap,queue);
  }
  page->heap->page_count--;
  page->next = NULL;
  page->prev = NULL;
  page->heap = NULL;
  mi_page_set_in_full(page,false);
}


static void mi_page_queue_push(mi_heap_t* heap, mi_page_queue_t* queue, mi_page_t* page) {
  mi_assert_internal(page->heap == NULL);
  mi_assert_internal(!mi_page_queue_contains(queue, page));
  mi_assert_internal(page->block_size == queue->block_size ||
<<<<<<< HEAD
                      (page->block_size > MI_MEDIUM_SIZE_MAX && mi_page_queue_is_huge(queue)) ||
=======
                      (page->block_size > MI_LARGE_OBJ_SIZE_MAX && mi_page_queue_is_huge(queue)) ||
>>>>>>> b005f7cd
                        (mi_page_is_in_full(page) && mi_page_queue_is_full(queue)));

  mi_page_set_in_full(page, mi_page_queue_is_full(queue));
  page->heap = heap;
  page->next = queue->first;
  page->prev = NULL;
  if (queue->first != NULL) {
    mi_assert_internal(queue->first->prev == NULL);
    queue->first->prev = page;
    queue->first = page;
  }
  else {
    queue->first = queue->last = page;
  }

  // update direct
  mi_heap_queue_first_update(heap, queue);
  heap->page_count++;
}


static void mi_page_queue_enqueue_from(mi_page_queue_t* to, mi_page_queue_t* from, mi_page_t* page) {
  mi_assert_internal(page != NULL);
  mi_assert_expensive(mi_page_queue_contains(from, page));
  mi_assert_expensive(!mi_page_queue_contains(to, page));
  mi_assert_internal((page->block_size == to->block_size && page->block_size == from->block_size) ||
                     (page->block_size == to->block_size && mi_page_queue_is_full(from)) ||
                     (page->block_size == from->block_size && mi_page_queue_is_full(to)) ||
<<<<<<< HEAD
                     (page->block_size > MI_MEDIUM_SIZE_MAX && mi_page_queue_is_huge(to)) ||
                     (page->block_size > MI_MEDIUM_SIZE_MAX && mi_page_queue_is_full(to)));
=======
                     (page->block_size > MI_LARGE_OBJ_SIZE_MAX && mi_page_queue_is_huge(to)) ||
                     (page->block_size > MI_LARGE_OBJ_SIZE_MAX && mi_page_queue_is_full(to)));
>>>>>>> b005f7cd

  if (page->prev != NULL) page->prev->next = page->next;
  if (page->next != NULL) page->next->prev = page->prev;
  if (page == from->last)  from->last = page->prev;
  if (page == from->first) {
    from->first = page->next;
    // update first
    mi_heap_t* heap = page->heap;
    mi_assert_internal(mi_heap_contains_queue(heap, from));
    mi_heap_queue_first_update(heap, from);
  }

  page->prev = to->last;
  page->next = NULL;
  if (to->last != NULL) {
    mi_assert_internal(page->heap == to->last->heap);
    to->last->next = page;
    to->last = page;
  }
  else {
    to->first = page;
    to->last = page;
    mi_heap_queue_first_update(page->heap, to);
  }

  mi_page_set_in_full(page, mi_page_queue_is_full(to));
}

size_t _mi_page_queue_append(mi_heap_t* heap, mi_page_queue_t* pq, mi_page_queue_t* append) {
  mi_assert_internal(mi_heap_contains_queue(heap,pq));
  mi_assert_internal(pq->block_size == append->block_size);

  if (append->first==NULL) return 0;

  // set append pages to new heap and count
  size_t count = 0;
  for (mi_page_t* page = append->first; page != NULL; page = page->next) {
    page->heap = heap;
    count++;
  }

  if (pq->last==NULL) {
    // take over afresh
    mi_assert_internal(pq->first==NULL);
    pq->first = append->first;
    pq->last = append->last;
    mi_heap_queue_first_update(heap, pq);
  }
  else {
    // append to end
    mi_assert_internal(pq->last!=NULL);
    mi_assert_internal(append->first!=NULL);
    pq->last->next = append->first;
    append->first->prev = pq->last;
    pq->last = append->last;
  }
  return count;
}<|MERGE_RESOLUTION|>--- conflicted
+++ resolved
@@ -34,27 +34,15 @@
 
 
 static inline bool mi_page_queue_is_huge(const mi_page_queue_t* pq) {
-<<<<<<< HEAD
-  return (pq->block_size == (MI_MEDIUM_SIZE_MAX+sizeof(uintptr_t)));
+  return (pq->block_size == (MI_MEDIUM_OBJ_SIZE_MAX+sizeof(uintptr_t)));
 }
 
 static inline bool mi_page_queue_is_full(const mi_page_queue_t* pq) {
-  return (pq->block_size == (MI_MEDIUM_SIZE_MAX+(2*sizeof(uintptr_t))));
+  return (pq->block_size == (MI_MEDIUM_OBJ_SIZE_MAX+(2*sizeof(uintptr_t))));
 }
 
 static inline bool mi_page_queue_is_special(const mi_page_queue_t* pq) {
-  return (pq->block_size > MI_MEDIUM_SIZE_MAX);
-=======
-  return (pq->block_size == (MI_LARGE_OBJ_SIZE_MAX+sizeof(uintptr_t)));
-}
-
-static inline bool mi_page_queue_is_full(const mi_page_queue_t* pq) {
-  return (pq->block_size == (MI_LARGE_OBJ_SIZE_MAX+(2*sizeof(uintptr_t))));
-}
-
-static inline bool mi_page_queue_is_special(const mi_page_queue_t* pq) {
-  return (pq->block_size > MI_LARGE_OBJ_SIZE_MAX);
->>>>>>> b005f7cd
+  return (pq->block_size > MI_MEDIUM_OBJ_SIZE_MAX);
 }
 
 /* -----------------------------------------------------------
@@ -128,15 +116,11 @@
     bin = (uint8_t)wsize;
   }
   #endif
-<<<<<<< HEAD
-  else if (wsize > MI_MEDIUM_WSIZE_MAX) {
-=======
-  else if (wsize > MI_LARGE_OBJ_WSIZE_MAX) {
->>>>>>> b005f7cd
+  else if (wsize > MI_MEDIUM_OBJ_WSIZE_MAX) {
     bin = MI_BIN_HUGE;
   }
   else {
-    #if defined(MI_ALIGN4W) 
+    #if defined(MI_ALIGN4W)
     if (wsize <= 16) { wsize = (wsize+3)&~3; } // round to 4x word sizes
     #endif
     wsize--;
@@ -163,11 +147,7 @@
 
 // Good size for allocation
 size_t mi_good_size(size_t size) mi_attr_noexcept {
-<<<<<<< HEAD
-  if (size <= MI_MEDIUM_SIZE_MAX) {
-=======
-  if (size <= MI_LARGE_OBJ_SIZE_MAX) {
->>>>>>> b005f7cd
+  if (size <= MI_MEDIUM_OBJ_SIZE_MAX) {
     return _mi_bin_size(_mi_bin(size));
   }
   else {
@@ -265,11 +245,7 @@
 static void mi_page_queue_remove(mi_page_queue_t* queue, mi_page_t* page) {
   mi_assert_internal(page != NULL);
   mi_assert_expensive(mi_page_queue_contains(queue, page));
-<<<<<<< HEAD
-  mi_assert_internal(page->block_size == queue->block_size || (page->block_size > MI_MEDIUM_SIZE_MAX && mi_page_queue_is_huge(queue))  || (mi_page_is_in_full(page) && mi_page_queue_is_full(queue)));
-=======
-  mi_assert_internal(page->block_size == queue->block_size || (page->block_size > MI_LARGE_OBJ_SIZE_MAX && mi_page_queue_is_huge(queue))  || (mi_page_is_in_full(page) && mi_page_queue_is_full(queue)));
->>>>>>> b005f7cd
+  mi_assert_internal(page->block_size == queue->block_size || (page->block_size > MI_MEDIUM_OBJ_SIZE_MAX && mi_page_queue_is_huge(queue))  || (mi_page_is_in_full(page) && mi_page_queue_is_full(queue)));
   if (page->prev != NULL) page->prev->next = page->next;
   if (page->next != NULL) page->next->prev = page->prev;
   if (page == queue->last)  queue->last = page->prev;
@@ -292,11 +268,7 @@
   mi_assert_internal(page->heap == NULL);
   mi_assert_internal(!mi_page_queue_contains(queue, page));
   mi_assert_internal(page->block_size == queue->block_size ||
-<<<<<<< HEAD
-                      (page->block_size > MI_MEDIUM_SIZE_MAX && mi_page_queue_is_huge(queue)) ||
-=======
-                      (page->block_size > MI_LARGE_OBJ_SIZE_MAX && mi_page_queue_is_huge(queue)) ||
->>>>>>> b005f7cd
+                      (page->block_size > MI_MEDIUM_OBJ_SIZE_MAX && mi_page_queue_is_huge(queue)) ||
                         (mi_page_is_in_full(page) && mi_page_queue_is_full(queue)));
 
   mi_page_set_in_full(page, mi_page_queue_is_full(queue));
@@ -325,13 +297,8 @@
   mi_assert_internal((page->block_size == to->block_size && page->block_size == from->block_size) ||
                      (page->block_size == to->block_size && mi_page_queue_is_full(from)) ||
                      (page->block_size == from->block_size && mi_page_queue_is_full(to)) ||
-<<<<<<< HEAD
-                     (page->block_size > MI_MEDIUM_SIZE_MAX && mi_page_queue_is_huge(to)) ||
-                     (page->block_size > MI_MEDIUM_SIZE_MAX && mi_page_queue_is_full(to)));
-=======
-                     (page->block_size > MI_LARGE_OBJ_SIZE_MAX && mi_page_queue_is_huge(to)) ||
-                     (page->block_size > MI_LARGE_OBJ_SIZE_MAX && mi_page_queue_is_full(to)));
->>>>>>> b005f7cd
+                     (page->block_size > MI_MEDIUM_OBJ_SIZE_MAX && mi_page_queue_is_huge(to)) ||
+                     (page->block_size > MI_MEDIUM_OBJ_SIZE_MAX && mi_page_queue_is_full(to)));
 
   if (page->prev != NULL) page->prev->next = page->next;
   if (page->next != NULL) page->next->prev = page->prev;
