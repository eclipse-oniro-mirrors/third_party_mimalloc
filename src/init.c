--- conflicted
+++ resolved
@@ -526,13 +526,9 @@
   } 
   if (mi_option_is_enabled(mi_option_reserve_os_memory)) {
     long ksize = mi_option_get(mi_option_reserve_os_memory);
-<<<<<<< HEAD
-    if (ksize > 0) mi_reserve_os_memory((size_t)ksize*KiB, true /* commit? */, true /* allow large pages? */);
-=======
     if (ksize > 0) {
-      mi_reserve_os_memory((size_t)ksize*KiB, true, true);
+      mi_reserve_os_memory((size_t)ksize*KiB, true /* commit? */, true /* allow large pages? */);
     }
->>>>>>> 10c31f9b
   }
 }
 
