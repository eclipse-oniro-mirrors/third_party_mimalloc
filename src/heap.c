--- conflicted
+++ resolved
@@ -149,13 +149,8 @@
 
   #ifndef NDEBUG
   // collect regions
-<<<<<<< HEAD
-  if (collect >= FORCE && _mi_is_main_thread()) {
-    // _mi_mem_collect(&heap->tld->stats);
-=======
   if (collect >= MI_FORCE && _mi_is_main_thread() && mi_heap_is_backing(heap)) {
-    _mi_mem_collect(&heap->tld->os);
->>>>>>> e628fc70
+    //_mi_mem_collect(&heap->tld->os);
   }
   #endif
 }
