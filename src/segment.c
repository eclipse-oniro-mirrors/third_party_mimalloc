/* ----------------------------------------------------------------------------
Copyright (c) 2018-2020, Microsoft Research, Daan Leijen
This is free software; you can redistribute it and/or modify it under the
terms of the MIT license. A copy of the license can be found in the file
"LICENSE" at the root of this distribution.
-----------------------------------------------------------------------------*/
#include "mimalloc.h"
#include "mimalloc-internal.h"
#include "mimalloc-atomic.h"

#include <string.h>  // memset
#include <stdio.h>

#define MI_PAGE_HUGE_ALIGN  (256*1024)

static void mi_segment_delayed_decommit(mi_segment_t* segment, bool force, mi_stats_t* stats);


// -------------------------------------------------------------------
// commit mask 
// -------------------------------------------------------------------

static bool mi_commit_mask_all_set(const mi_commit_mask_t* commit, const mi_commit_mask_t* cm) {
  for (size_t i = 0; i < MI_COMMIT_MASK_FIELD_COUNT; i++) {
    if ((commit->mask[i] & cm->mask[i]) != cm->mask[i]) return false;
  }
  return true;
}

static bool mi_commit_mask_any_set(const mi_commit_mask_t* commit, const mi_commit_mask_t* cm) {
  for (size_t i = 0; i < MI_COMMIT_MASK_FIELD_COUNT; i++) {
    if ((commit->mask[i] & cm->mask[i]) != 0) return true;
  }
  return false;
}

static void mi_commit_mask_create_intersect(const mi_commit_mask_t* commit, const mi_commit_mask_t* cm, mi_commit_mask_t* res) {
  for (size_t i = 0; i < MI_COMMIT_MASK_FIELD_COUNT; i++) {
    res->mask[i] = (commit->mask[i] & cm->mask[i]);
  }
}

static void mi_commit_mask_clear(mi_commit_mask_t* res, const mi_commit_mask_t* cm) {
  for (size_t i = 0; i < MI_COMMIT_MASK_FIELD_COUNT; i++) {
    res->mask[i] &= ~(cm->mask[i]);
  }
}

<<<<<<< HEAD
static void mi_commit_mask_set(mi_commit_mask_t* res, const mi_commit_mask_t* cm) {
  for (size_t i = 0; i < MI_COMMIT_MASK_FIELD_COUNT; i++) {
    res->mask[i] |= cm->mask[i];
  }
}

static void mi_commit_mask_create(size_t bitidx, size_t bitcount, mi_commit_mask_t* cm) {
  mi_assert_internal(bitidx < MI_COMMIT_MASK_BITS);
  mi_assert_internal((bitidx + bitcount) <= MI_COMMIT_MASK_BITS);
  if (bitcount == MI_COMMIT_MASK_BITS) {
    mi_assert_internal(bitidx==0);
    mi_commit_mask_create_full(cm);
=======

/* -----------------------------------------------------------
 Invariant checking
----------------------------------------------------------- */

static size_t mi_segment_page_size(const mi_segment_t* segment) {
  if (segment->capacity > 1) {
    mi_assert_internal(segment->page_kind <= MI_PAGE_MEDIUM);
    return ((size_t)1 << segment->page_shift);
>>>>>>> faca422b
  }
  else if (bitcount == 0) {
    mi_commit_mask_create_empty(cm);
  }
  else {
    mi_commit_mask_create_empty(cm);
    size_t i = bitidx / MI_COMMIT_MASK_FIELD_BITS;
    size_t ofs = bitidx % MI_COMMIT_MASK_FIELD_BITS;
    while (bitcount > 0) {
      mi_assert_internal(i < MI_COMMIT_MASK_FIELD_COUNT);
      size_t avail = MI_COMMIT_MASK_FIELD_BITS - ofs;
      size_t count = (bitcount > avail ? avail : bitcount);
      size_t mask = (count >= MI_COMMIT_MASK_FIELD_BITS ? ~((size_t)0) : (((size_t)1 << count) - 1) << ofs);
      cm->mask[i] = mask;
      bitcount -= count;
      ofs = 0;
      i++;
    }
  }
}

size_t _mi_commit_mask_committed_size(const mi_commit_mask_t* cm, size_t total) {
  mi_assert_internal((total%MI_COMMIT_MASK_BITS)==0);
  size_t count = 0;
  for (size_t i = 0; i < MI_COMMIT_MASK_FIELD_COUNT; i++) {
    size_t mask = cm->mask[i];
    if (~mask == 0) {
      count += MI_COMMIT_MASK_FIELD_BITS;
    }
    else {
      for (; mask != 0; mask >>= 1) {  // todo: use popcount
        if ((mask&1)!=0) count++;
      }
    }
  }
  // we use total since for huge segments each commit bit may represent a larger size
  return ((total / MI_COMMIT_MASK_BITS) * count);
}


size_t _mi_commit_mask_next_run(const mi_commit_mask_t* cm, size_t* idx) {
  size_t i = (*idx) / MI_COMMIT_MASK_FIELD_BITS;
  size_t ofs = (*idx) % MI_COMMIT_MASK_FIELD_BITS;
  size_t mask = 0;
  // find first ones
  while (i < MI_COMMIT_MASK_FIELD_COUNT) {
    mask = cm->mask[i];
    mask >>= ofs;
    if (mask != 0) {
      while ((mask&1) == 0) {
        mask >>= 1;
        ofs++;
      }
      break;
    }
    i++;
    ofs = 0;
  }
  if (i >= MI_COMMIT_MASK_FIELD_COUNT) {
    // not found
    *idx = MI_COMMIT_MASK_BITS;
    return 0;
  }
  else {
    // found, count ones
    size_t count = 0;
    *idx = (i*MI_COMMIT_MASK_FIELD_BITS) + ofs;
    do {
      mi_assert_internal(ofs < MI_COMMIT_MASK_FIELD_BITS && (mask&1) == 1);
      do {
        count++;
        mask >>= 1;
      } while ((mask&1) == 1);
      if ((((*idx + count) % MI_COMMIT_MASK_FIELD_BITS) == 0)) {
        i++;
        if (i >= MI_COMMIT_MASK_FIELD_COUNT) break;
        mask = cm->mask[i];
        ofs = 0;
      }
    } while ((mask&1) == 1);
    mi_assert_internal(count > 0);
    return count;
  }
}


/* --------------------------------------------------------------------------------
  Segment allocation

  If a  thread ends, it "abandons" pages with used blocks
  and there is an abandoned segment list whose segments can
  be reclaimed by still running threads, much like work-stealing.
-------------------------------------------------------------------------------- */


/* -----------------------------------------------------------
   Slices
----------------------------------------------------------- */

<<<<<<< HEAD

static const mi_slice_t* mi_segment_slices_end(const mi_segment_t* segment) {
  return &segment->slices[segment->slice_entries];
}

static uint8_t* mi_slice_start(const mi_slice_t* slice) {
  mi_segment_t* segment = _mi_ptr_segment(slice);
  mi_assert_internal(slice >= segment->slices && slice < mi_segment_slices_end(segment));
  return ((uint8_t*)segment + ((slice - segment->slices)*MI_SEGMENT_SLICE_SIZE));
=======
static void mi_segment_protect_range(void* p, size_t size, bool protect) {
  if (protect) {
    _mi_mem_protect(p, size);
  }
  else {
    _mi_mem_unprotect(p, size);
  }
}

static void mi_segment_protect(mi_segment_t* segment, bool protect, mi_os_tld_t* tld) {
  // add/remove guard pages
  if (MI_SECURE != 0) {
    // in secure mode, we set up a protected page in between the segment info and the page data
    const size_t os_psize = _mi_os_page_size();
    mi_assert_internal((segment->segment_info_size - os_psize) >= (sizeof(mi_segment_t) + ((segment->capacity - 1) * sizeof(mi_page_t))));
    mi_assert_internal(((uintptr_t)segment + segment->segment_info_size) % os_psize == 0);
    mi_segment_protect_range((uint8_t*)segment + segment->segment_info_size - os_psize, os_psize, protect);
    #if (MI_SECURE >= 2)
    if (segment->capacity == 1) 
    #endif 
    {
      // and protect the last (or only) page too
      mi_assert_internal(MI_SECURE <= 1 || segment->page_kind >= MI_PAGE_LARGE);
      uint8_t* start = (uint8_t*)segment + segment->segment_size - os_psize;
      if (protect && !segment->mem_is_committed) {
        if (protect) {
          // ensure secure page is committed
          if (_mi_mem_commit(start, os_psize, NULL, tld)) {  // if this fails that is ok (as it is an unaccessible page)
            mi_segment_protect_range(start, os_psize, protect);
          }
        }
      }
      else {
        mi_segment_protect_range(start, os_psize, protect);
      }
    }
    #if (MI_SECURE >= 2)
    else {
      // or protect every page
      const size_t page_size = mi_segment_page_size(segment);
      for (size_t i = 0; i < segment->capacity; i++) {
        if (segment->pages[i].is_committed) {
          mi_segment_protect_range((uint8_t*)segment + (i+1)*page_size - os_psize, os_psize, protect);
        }
      }
    }
    #endif  
  }
>>>>>>> faca422b
}


/* -----------------------------------------------------------
   Bins
----------------------------------------------------------- */
// Use bit scan forward to quickly find the first zero bit if it is available

static inline size_t mi_slice_bin8(size_t slice_count) {
  if (slice_count<=1) return slice_count;
  mi_assert_internal(slice_count <= MI_SLICES_PER_SEGMENT);
  slice_count--;
  size_t s = mi_bsr(slice_count);  // slice_count > 1
  if (s <= 2) return slice_count + 1;
  size_t bin = ((s << 2) | ((slice_count >> (s - 2))&0x03)) - 4;
  return bin;
}

static inline size_t mi_slice_bin(size_t slice_count) {
  mi_assert_internal(slice_count*MI_SEGMENT_SLICE_SIZE <= MI_SEGMENT_SIZE);
  mi_assert_internal(mi_slice_bin8(MI_SLICES_PER_SEGMENT) <= MI_SEGMENT_BIN_MAX);
  size_t bin = mi_slice_bin8(slice_count);
  mi_assert_internal(bin <= MI_SEGMENT_BIN_MAX);
  return bin;
}

static inline size_t mi_slice_index(const mi_slice_t* slice) {
  mi_segment_t* segment = _mi_ptr_segment(slice);
  ptrdiff_t index = slice - segment->slices;
  mi_assert_internal(index >= 0 && index < (ptrdiff_t)segment->slice_entries);
  return index;
}


/* -----------------------------------------------------------
   Slice span queues
----------------------------------------------------------- */

static void mi_span_queue_push(mi_span_queue_t* sq, mi_slice_t* slice) {
  // todo: or push to the end?
  mi_assert_internal(slice->prev == NULL && slice->next==NULL);
  slice->prev = NULL; // paranoia
  slice->next = sq->first;
  sq->first = slice;
  if (slice->next != NULL) slice->next->prev = slice;
                     else sq->last = slice;
  slice->xblock_size = 0; // free
}

static mi_span_queue_t* mi_span_queue_for(size_t slice_count, mi_segments_tld_t* tld) {
  size_t bin = mi_slice_bin(slice_count);
  mi_span_queue_t* sq = &tld->spans[bin];
  mi_assert_internal(sq->slice_count >= slice_count);
  return sq;
}

static void mi_span_queue_delete(mi_span_queue_t* sq, mi_slice_t* slice) {
  mi_assert_internal(slice->xblock_size==0 && slice->slice_count>0 && slice->slice_offset==0);
  // should work too if the queue does not contain slice (which can happen during reclaim)
  if (slice->prev != NULL) slice->prev->next = slice->next;
  if (slice == sq->first) sq->first = slice->next;
  if (slice->next != NULL) slice->next->prev = slice->prev;
  if (slice == sq->last) sq->last = slice->prev;
  slice->prev = NULL;
  slice->next = NULL;
  slice->xblock_size = 1; // no more free
}


/* -----------------------------------------------------------
 Invariant checking
----------------------------------------------------------- */

static bool mi_slice_is_used(const mi_slice_t* slice) {
  return (slice->xblock_size > 0);
}


#if (MI_DEBUG>=3)
static bool mi_span_queue_contains(mi_span_queue_t* sq, mi_slice_t* slice) {
  for (mi_slice_t* s = sq->first; s != NULL; s = s->next) {
    if (s==slice) return true;
  }
  return false;
}

static bool mi_segment_is_valid(mi_segment_t* segment, mi_segments_tld_t* tld) {
  mi_assert_internal(segment != NULL);
  mi_assert_internal(_mi_ptr_cookie(segment) == segment->cookie);
  mi_assert_internal(segment->abandoned <= segment->used);
  mi_assert_internal(segment->thread_id == 0 || segment->thread_id == _mi_thread_id());
  mi_assert_internal(mi_commit_mask_all_set(&segment->commit_mask, &segment->decommit_mask)); // can only decommit committed blocks
  //mi_assert_internal(segment->segment_info_size % MI_SEGMENT_SLICE_SIZE == 0);
  mi_slice_t* slice = &segment->slices[0];
  const mi_slice_t* end = mi_segment_slices_end(segment);
  size_t used_count = 0;
  mi_span_queue_t* sq;
  while(slice < end) {
    mi_assert_internal(slice->slice_count > 0);
    mi_assert_internal(slice->slice_offset == 0);
    size_t index = mi_slice_index(slice);
    size_t maxindex = (index + slice->slice_count >= segment->slice_entries ? segment->slice_entries : index + slice->slice_count) - 1;
    if (mi_slice_is_used(slice)) { // a page in use, we need at least MAX_SLICE_OFFSET valid back offsets
      used_count++;
      for (size_t i = 0; i <= MI_MAX_SLICE_OFFSET && index + i <= maxindex; i++) {
        mi_assert_internal(segment->slices[index + i].slice_offset == i*sizeof(mi_slice_t));
        mi_assert_internal(i==0 || segment->slices[index + i].slice_count == 0);
        mi_assert_internal(i==0 || segment->slices[index + i].xblock_size == 1);
      }
      // and the last entry as well (for coalescing)
      const mi_slice_t* last = slice + slice->slice_count - 1;
      if (last > slice && last < mi_segment_slices_end(segment)) {
        mi_assert_internal(last->slice_offset == (slice->slice_count-1)*sizeof(mi_slice_t));
        mi_assert_internal(last->slice_count == 0);
        mi_assert_internal(last->xblock_size == 1);
      }
    }
    else {  // free range of slices; only last slice needs a valid back offset
      mi_slice_t* last = &segment->slices[maxindex];
      if (segment->kind != MI_SEGMENT_HUGE || slice->slice_count <= (segment->slice_entries - segment->segment_info_slices)) {
        mi_assert_internal((uint8_t*)slice == (uint8_t*)last - last->slice_offset);
      }
      mi_assert_internal(slice == last || last->slice_count == 0 );
      mi_assert_internal(last->xblock_size == 0 || (segment->kind==MI_SEGMENT_HUGE && last->xblock_size==1));
      if (segment->kind != MI_SEGMENT_HUGE && segment->thread_id != 0) { // segment is not huge or abandoned
        sq = mi_span_queue_for(slice->slice_count,tld);
        mi_assert_internal(mi_span_queue_contains(sq,slice));
      }
    }
    slice = &segment->slices[maxindex+1];
  }
  mi_assert_internal(slice == end);
  mi_assert_internal(used_count == segment->used + 1);
  return true;
}
#endif

/* -----------------------------------------------------------
 Segment size calculations
----------------------------------------------------------- */

static size_t mi_segment_info_size(mi_segment_t* segment) {
  return segment->segment_info_slices * MI_SEGMENT_SLICE_SIZE;
}

static uint8_t* _mi_segment_page_start_from_slice(const mi_segment_t* segment, const mi_slice_t* slice, size_t xblock_size, size_t* page_size)
{
  ptrdiff_t idx = slice - segment->slices;
  size_t psize = (size_t)slice->slice_count * MI_SEGMENT_SLICE_SIZE;
  // make the start not OS page aligned for smaller blocks to avoid page/cache effects
  size_t start_offset = (xblock_size >= MI_INTPTR_SIZE && xblock_size <= 1024 ? MI_MAX_ALIGN_GUARANTEE : 0); 
  if (page_size != NULL) { *page_size = psize - start_offset; }
  return (uint8_t*)segment + ((idx*MI_SEGMENT_SLICE_SIZE) + start_offset);
}

// Start of the page available memory; can be used on uninitialized pages
uint8_t* _mi_segment_page_start(const mi_segment_t* segment, const mi_page_t* page, size_t* page_size)
{
  const mi_slice_t* slice = mi_page_to_slice((mi_page_t*)page);
  uint8_t* p = _mi_segment_page_start_from_slice(segment, slice, page->xblock_size, page_size);  
  mi_assert_internal(page->xblock_size > 0 || _mi_ptr_page(p) == page);
  mi_assert_internal(_mi_ptr_segment(p) == segment);
  return p;
}


static size_t mi_segment_calculate_slices(size_t required, size_t* pre_size, size_t* info_slices) {
  size_t page_size = _mi_os_page_size();
  size_t isize     = _mi_align_up(sizeof(mi_segment_t), page_size);
  size_t guardsize = 0;

  if (MI_SECURE>0) {
    // in secure mode, we set up a protected page in between the segment info
    // and the page data (and one at the end of the segment)
    guardsize =  page_size;
    required  = _mi_align_up(required, page_size);
  }

  if (pre_size != NULL) *pre_size = isize;
  isize = _mi_align_up(isize + guardsize, MI_SEGMENT_SLICE_SIZE);
  if (info_slices != NULL) *info_slices = isize / MI_SEGMENT_SLICE_SIZE;
  size_t segment_size = (required==0 ? MI_SEGMENT_SIZE : _mi_align_up( required + isize + guardsize, MI_SEGMENT_SLICE_SIZE) );  
  mi_assert_internal(segment_size % MI_SEGMENT_SLICE_SIZE == 0);
  return (segment_size / MI_SEGMENT_SLICE_SIZE);
}


/* ----------------------------------------------------------------------------
Segment caches
We keep a small segment cache per thread to increase local
reuse and avoid setting/clearing guard pages in secure mode.
------------------------------------------------------------------------------- */

static void mi_segments_track_size(long segment_size, mi_segments_tld_t* tld) {
  if (segment_size>=0) _mi_stat_increase(&tld->stats->segments,1);
                  else _mi_stat_decrease(&tld->stats->segments,1);
  tld->count += (segment_size >= 0 ? 1 : -1);
  if (tld->count > tld->peak_count) tld->peak_count = tld->count;
  tld->current_size += segment_size;
  if (tld->current_size > tld->peak_size) tld->peak_size = tld->current_size;
}

static void mi_segment_os_free(mi_segment_t* segment, mi_segments_tld_t* tld) {
  segment->thread_id = 0;
  _mi_segment_map_freed_at(segment);
  mi_segments_track_size(-((long)mi_segment_size(segment)),tld);
  if (MI_SECURE>0) {
    // _mi_os_unprotect(segment, mi_segment_size(segment)); // ensure no more guard pages are set
    // unprotect the guard pages; we cannot just unprotect the whole segment size as part may be decommitted
    size_t os_pagesize = _mi_os_page_size();
    _mi_os_unprotect((uint8_t*)segment + mi_segment_info_size(segment) - os_pagesize, os_pagesize);
    uint8_t* end = (uint8_t*)segment + mi_segment_size(segment) - os_pagesize;
    _mi_os_unprotect(end, os_pagesize);
  }

  // purge delayed decommits now? (no, leave it to the cache)
  // mi_segment_delayed_decommit(segment,true,tld->stats);
  
  // _mi_os_free(segment, mi_segment_size(segment), /*segment->memid,*/ tld->stats);
  const size_t size = mi_segment_size(segment);
  if (size != MI_SEGMENT_SIZE || !_mi_segment_cache_push(segment, size, segment->memid, &segment->commit_mask, &segment->decommit_mask, segment->mem_is_large, segment->mem_is_pinned, tld->os)) {
    const size_t csize = _mi_commit_mask_committed_size(&segment->commit_mask, size);
    if (csize > 0 && !segment->mem_is_pinned) _mi_stat_decrease(&_mi_stats_main.committed, csize);
    _mi_abandoned_await_readers();  // wait until safe to free
    _mi_arena_free(segment, mi_segment_size(segment), segment->memid, segment->mem_is_pinned /* pretend not committed to not double count decommits */, tld->os);
  }
}

<<<<<<< HEAD

// The thread local segment cache is limited to be at most 1/8 of the peak size of segments in use,
#define MI_SEGMENT_CACHE_FRACTION (8)

// note: returned segment may be partially reset
static mi_segment_t* mi_segment_cache_pop(size_t segment_slices, mi_segments_tld_t* tld) {
  if (segment_slices != 0 && segment_slices != MI_SLICES_PER_SEGMENT) return NULL;
  mi_segment_t* segment = tld->cache;
  if (segment == NULL) return NULL;
  tld->cache_count--;
  tld->cache = segment->next;
  segment->next = NULL;
  mi_assert_internal(segment->segment_slices == MI_SLICES_PER_SEGMENT);
  _mi_stat_decrease(&tld->stats->segments_cache, 1);
  return segment;
}

static bool mi_segment_cache_full(mi_segments_tld_t* tld)
{
  // if (tld->count == 1 && tld->cache_count==0) return false; // always cache at least the final segment of a thread
  size_t max_cache = mi_option_get(mi_option_segment_cache);
  if (tld->cache_count < max_cache
       && tld->cache_count < (1 + (tld->peak_count / MI_SEGMENT_CACHE_FRACTION)) // at least allow a 1 element cache
     ) {
    return false;
  }
  // take the opportunity to reduce the segment cache if it is too large (now)
  // TODO: this never happens as we check against peak usage, should we use current usage instead?
  while (tld->cache_count > max_cache) { //(1 + (tld->peak_count / MI_SEGMENT_CACHE_FRACTION))) {
    mi_segment_t* segment = mi_segment_cache_pop(0,tld);
    mi_assert_internal(segment != NULL);
    if (segment != NULL) mi_segment_os_free(segment, tld);
  }
  return true;
}

static bool mi_segment_cache_push(mi_segment_t* segment, mi_segments_tld_t* tld) {
  mi_assert_internal(segment->next == NULL);
  if (segment->segment_slices != MI_SLICES_PER_SEGMENT || mi_segment_cache_full(tld)) {
    return false;
  }
  // mi_segment_delayed_decommit(segment, true, tld->stats);  
  mi_assert_internal(segment->segment_slices == MI_SLICES_PER_SEGMENT);
  mi_assert_internal(segment->next == NULL);  
  segment->next = tld->cache;
  tld->cache = segment;
  tld->cache_count++;
  _mi_stat_increase(&tld->stats->segments_cache,1);
  return true;
}

// called by threads that are terminating to free cached segments
void _mi_segment_thread_collect(mi_segments_tld_t* tld) {
  mi_segment_t* segment;
  while ((segment = mi_segment_cache_pop(0,tld)) != NULL) {
    mi_segment_os_free(segment, tld);
  }
  mi_assert_internal(tld->cache_count == 0);
  mi_assert_internal(tld->cache == NULL);  
=======
// called by threads that are terminating to free cached segments
void _mi_segment_thread_collect(mi_segments_tld_t* tld) {  
#if MI_DEBUG>=2
  if (!_mi_is_main_thread()) {
    mi_assert_internal(tld->pages_reset.first == NULL);
    mi_assert_internal(tld->pages_reset.last == NULL);
  }
#endif
>>>>>>> faca422b
}



/* -----------------------------------------------------------
   Span management
----------------------------------------------------------- */

static void mi_segment_commit_mask(mi_segment_t* segment, bool conservative, uint8_t* p, size_t size, uint8_t** start_p, size_t* full_size, mi_commit_mask_t* cm) {
  mi_assert_internal(_mi_ptr_segment(p) == segment);
  mi_assert_internal(segment->kind != MI_SEGMENT_HUGE);
  mi_commit_mask_create_empty(cm);
  if (size == 0 || size > MI_SEGMENT_SIZE || segment->kind == MI_SEGMENT_HUGE) return;
  const size_t segstart = mi_segment_info_size(segment);
  const size_t segsize = mi_segment_size(segment);
  if (p >= (uint8_t*)segment + segsize) return;

  size_t pstart = (p - (uint8_t*)segment);
  mi_assert_internal(pstart + size <= segsize);

  size_t start;
  size_t end;
  if (conservative) {
    // decommit conservative
    start = _mi_align_up(pstart, MI_COMMIT_SIZE);
    end   = _mi_align_down(pstart + size, MI_COMMIT_SIZE);
    mi_assert_internal(start >= segstart);
    mi_assert_internal(end <= segsize);
  }
  else {
    // commit liberal
    start = _mi_align_down(pstart, MI_MINIMAL_COMMIT_SIZE);
    end   = _mi_align_up(pstart + size, MI_MINIMAL_COMMIT_SIZE);
  }
  if (pstart >= segstart && start < segstart) {  // note: the mask is also calculated for an initial commit of the info area
    start = segstart;
  }
  if (end > segsize) {
    end = segsize;
  }

  mi_assert_internal(start <= pstart && (pstart + size) <= end);
  mi_assert_internal(start % MI_COMMIT_SIZE==0 && end % MI_COMMIT_SIZE == 0);
  *start_p   = (uint8_t*)segment + start;
  *full_size = (end > start ? end - start : 0);
  if (*full_size == 0) return;

  size_t bitidx = start / MI_COMMIT_SIZE;
  mi_assert_internal(bitidx < MI_COMMIT_MASK_BITS);
  
  size_t bitcount = *full_size / MI_COMMIT_SIZE; // can be 0
  if (bitidx + bitcount > MI_COMMIT_MASK_BITS) {
    _mi_warning_message("commit mask overflow: idx=%zu count=%zu start=%zx end=%zx p=0x%p size=%zu fullsize=%zu\n", bitidx, bitcount, start, end, p, size, *full_size);
  }
  mi_assert_internal((bitidx + bitcount) <= MI_COMMIT_MASK_BITS);
  mi_commit_mask_create(bitidx, bitcount, cm);
}


static bool mi_segment_commitx(mi_segment_t* segment, bool commit, uint8_t* p, size_t size, mi_stats_t* stats) {    
  mi_assert_internal(mi_commit_mask_all_set(&segment->commit_mask, &segment->decommit_mask));

  // try to commit in at least MI_MINIMAL_COMMIT_SIZE sizes.
  /*
  if (commit && size > 0) {
    const size_t csize = _mi_align_up(size, MI_MINIMAL_COMMIT_SIZE);
    if (p + csize <= mi_segment_end(segment)) {
      size = csize;
    }
  }
  */
  // commit liberal, but decommit conservative
  uint8_t* start = NULL;
  size_t   full_size = 0;
  mi_commit_mask_t mask;
  mi_segment_commit_mask(segment, !commit/*conservative*/, p, size, &start, &full_size, &mask);
  if (mi_commit_mask_is_empty(&mask) || full_size==0) return true;

  if (commit && !mi_commit_mask_all_set(&segment->commit_mask, &mask)) {
    bool is_zero = false;
    mi_commit_mask_t cmask;
    mi_commit_mask_create_intersect(&segment->commit_mask, &mask, &cmask);
    _mi_stat_decrease(&_mi_stats_main.committed, _mi_commit_mask_committed_size(&cmask, MI_SEGMENT_SIZE)); // adjust for overlap
    if (!_mi_os_commit(start,full_size,&is_zero,stats)) return false;    
    mi_commit_mask_set(&segment->commit_mask, &mask);     
  }
  else if (!commit && mi_commit_mask_any_set(&segment->commit_mask, &mask)) {
    mi_assert_internal((void*)start != (void*)segment);
    //mi_assert_internal(mi_commit_mask_all_set(&segment->commit_mask, &mask));

    mi_commit_mask_t cmask;
    mi_commit_mask_create_intersect(&segment->commit_mask, &mask, &cmask);
    _mi_stat_increase(&_mi_stats_main.committed, full_size - _mi_commit_mask_committed_size(&cmask, MI_SEGMENT_SIZE)); // adjust for overlap
    if (segment->allow_decommit) { 
      _mi_os_decommit(start, full_size, stats); // ok if this fails
    } 
    mi_commit_mask_clear(&segment->commit_mask, &mask);
  }
  // increase expiration of reusing part of the delayed decommit
  if (commit && mi_commit_mask_any_set(&segment->decommit_mask, &mask)) {
    segment->decommit_expire = _mi_clock_now() + mi_option_get(mi_option_decommit_delay);
  }
  // always undo delayed decommits
  mi_commit_mask_clear(&segment->decommit_mask, &mask);
  return true;
}

static bool mi_segment_ensure_committed(mi_segment_t* segment, uint8_t* p, size_t size, mi_stats_t* stats) {
  mi_assert_internal(mi_commit_mask_all_set(&segment->commit_mask, &segment->decommit_mask));
  // note: assumes commit_mask is always full for huge segments as otherwise the commit mask bits can overflow
  if (mi_commit_mask_is_full(&segment->commit_mask) && mi_commit_mask_is_empty(&segment->decommit_mask)) return true; // fully committed
  return mi_segment_commitx(segment,true,p,size,stats);
}

static void mi_segment_perhaps_decommit(mi_segment_t* segment, uint8_t* p, size_t size, mi_stats_t* stats) {
  if (!segment->allow_decommit) return;
  if (mi_option_get(mi_option_decommit_delay) == 0) {
    mi_segment_commitx(segment, false, p, size, stats);
  }
  else {
    // register for future decommit in the decommit mask
    uint8_t* start = NULL;
    size_t   full_size = 0;
    mi_commit_mask_t mask; 
    mi_segment_commit_mask(segment, true /*conservative*/, p, size, &start, &full_size, &mask);
    if (mi_commit_mask_is_empty(&mask) || full_size==0) return;
    
    // update delayed commit
    mi_assert_internal(segment->decommit_expire > 0 || mi_commit_mask_is_empty(&segment->decommit_mask));      
    mi_commit_mask_t cmask;
    mi_commit_mask_create_intersect(&segment->commit_mask, &mask, &cmask);  // only decommit what is committed; span_free may try to decommit more
    mi_commit_mask_set(&segment->decommit_mask, &cmask);
    mi_msecs_t now = _mi_clock_now();    
    if (segment->decommit_expire == 0) {
      // no previous decommits, initialize now
      segment->decommit_expire = now + mi_option_get(mi_option_decommit_delay);
    }
    else if (segment->decommit_expire <= now) {
      // previous decommit mask already expired
      // mi_segment_delayed_decommit(segment, true, stats);
      segment->decommit_expire = now + mi_option_get(mi_option_decommit_extend_delay); // (mi_option_get(mi_option_decommit_delay) / 8); // wait a tiny bit longer in case there is a series of free's
    }
    else {
      // previous decommit mask is not yet expired, increase the expiration by a bit.
      segment->decommit_expire += mi_option_get(mi_option_decommit_extend_delay);
    }
  }  
}

static void mi_segment_delayed_decommit(mi_segment_t* segment, bool force, mi_stats_t* stats) {
  if (!segment->allow_decommit || mi_commit_mask_is_empty(&segment->decommit_mask)) return;
  mi_msecs_t now = _mi_clock_now();
  if (!force && now < segment->decommit_expire) return;

  mi_commit_mask_t mask = segment->decommit_mask;
  segment->decommit_expire = 0;
  mi_commit_mask_create_empty(&segment->decommit_mask);

  size_t idx;
  size_t count;
  mi_commit_mask_foreach(&mask, idx, count) {
    // if found, decommit that sequence
    if (count > 0) {
      uint8_t* p = (uint8_t*)segment + (idx*MI_COMMIT_SIZE);
      size_t size = count * MI_COMMIT_SIZE;
      mi_segment_commitx(segment, false, p, size, stats);
    }
  }
  mi_commit_mask_foreach_end()
  mi_assert_internal(mi_commit_mask_is_empty(&segment->decommit_mask));
}


static bool mi_segment_is_abandoned(mi_segment_t* segment) {
  return (segment->thread_id == 0);
}

// note: can be called on abandoned segments
static void mi_segment_span_free(mi_segment_t* segment, size_t slice_index, size_t slice_count, mi_segments_tld_t* tld) {
  mi_assert_internal(slice_index < segment->slice_entries);
  mi_span_queue_t* sq = (segment->kind == MI_SEGMENT_HUGE || mi_segment_is_abandoned(segment) 
                          ? NULL : mi_span_queue_for(slice_count,tld));
  if (slice_count==0) slice_count = 1;
  mi_assert_internal(slice_index + slice_count - 1 < segment->slice_entries);

  // set first and last slice (the intermediates can be undetermined)
  mi_slice_t* slice = &segment->slices[slice_index];
  slice->slice_count = (uint32_t)slice_count;
  mi_assert_internal(slice->slice_count == slice_count); // no overflow?
  slice->slice_offset = 0;
  if (slice_count > 1) {
    mi_slice_t* last = &segment->slices[slice_index + slice_count - 1];
    last->slice_count = 0;
    last->slice_offset = (uint32_t)(sizeof(mi_page_t)*(slice_count - 1));
    last->xblock_size = 0;
  }

  // perhaps decommit
  mi_segment_perhaps_decommit(segment,mi_slice_start(slice),slice_count*MI_SEGMENT_SLICE_SIZE,tld->stats);
  
  // and push it on the free page queue (if it was not a huge page)
  if (sq != NULL) mi_span_queue_push( sq, slice );
             else slice->xblock_size = 0; // mark huge page as free anyways
}

/*
// called from reclaim to add existing free spans
static void mi_segment_span_add_free(mi_slice_t* slice, mi_segments_tld_t* tld) {
  mi_segment_t* segment = _mi_ptr_segment(slice);
  mi_assert_internal(slice->xblock_size==0 && slice->slice_count>0 && slice->slice_offset==0);
  size_t slice_index = mi_slice_index(slice);
  mi_segment_span_free(segment,slice_index,slice->slice_count,tld);
}
*/

static void mi_segment_span_remove_from_queue(mi_slice_t* slice, mi_segments_tld_t* tld) {
  mi_assert_internal(slice->slice_count > 0 && slice->slice_offset==0 && slice->xblock_size==0);
  mi_assert_internal(_mi_ptr_segment(slice)->kind != MI_SEGMENT_HUGE);
  mi_span_queue_t* sq = mi_span_queue_for(slice->slice_count, tld);
  mi_span_queue_delete(sq, slice);
}

// note: can be called on abandoned segments
static mi_slice_t* mi_segment_span_free_coalesce(mi_slice_t* slice, mi_segments_tld_t* tld) {
  mi_assert_internal(slice != NULL && slice->slice_count > 0 && slice->slice_offset == 0);
  mi_segment_t* segment = _mi_ptr_segment(slice);
  bool is_abandoned = mi_segment_is_abandoned(segment);

  // for huge pages, just mark as free but don't add to the queues
  if (segment->kind == MI_SEGMENT_HUGE) {
    mi_assert_internal(segment->used == 1);  // decreased right after this call in `mi_segment_page_clear`
    slice->xblock_size = 0;  // mark as free anyways
    // we should mark the last slice `xblock_size=0` now to maintain invariants but we skip it to 
    // avoid a possible cache miss (and the segment is about to be freed)
    return slice;
  }

  // otherwise coalesce the span and add to the free span queues
  size_t slice_count = slice->slice_count;
  mi_slice_t* next = slice + slice->slice_count;
  mi_assert_internal(next <= mi_segment_slices_end(segment));
  if (next < mi_segment_slices_end(segment) && next->xblock_size==0) {
    // free next block -- remove it from free and merge
    mi_assert_internal(next->slice_count > 0 && next->slice_offset==0);
    slice_count += next->slice_count; // extend
    if (!is_abandoned) { mi_segment_span_remove_from_queue(next, tld); }
  }
  if (slice > segment->slices) {
    mi_slice_t* prev = mi_slice_first(slice - 1);
    mi_assert_internal(prev >= segment->slices);
    if (prev->xblock_size==0) {
      // free previous slice -- remove it from free and merge
      mi_assert_internal(prev->slice_count > 0 && prev->slice_offset==0);
      slice_count += prev->slice_count;
      if (!is_abandoned) { mi_segment_span_remove_from_queue(prev, tld); }
      slice = prev;
    }
  }

  // and add the new free page
  mi_segment_span_free(segment, mi_slice_index(slice), slice_count, tld);
  return slice;
}


static void mi_segment_slice_split(mi_segment_t* segment, mi_slice_t* slice, size_t slice_count, mi_segments_tld_t* tld) {
  mi_assert_internal(_mi_ptr_segment(slice)==segment);
  mi_assert_internal(slice->slice_count >= slice_count);
  mi_assert_internal(slice->xblock_size > 0); // no more in free queue
  if (slice->slice_count <= slice_count) return;
  mi_assert_internal(segment->kind != MI_SEGMENT_HUGE);
  size_t next_index = mi_slice_index(slice) + slice_count;
  size_t next_count = slice->slice_count - slice_count;
  mi_segment_span_free(segment, next_index, next_count, tld);
  slice->slice_count = (uint32_t)slice_count;
}

// Note: may still return NULL if committing the memory failed
static mi_page_t* mi_segment_span_allocate(mi_segment_t* segment, size_t slice_index, size_t slice_count, mi_segments_tld_t* tld) {
  mi_assert_internal(slice_index < segment->slice_entries);
  mi_slice_t* slice = &segment->slices[slice_index];
  mi_assert_internal(slice->xblock_size==0 || slice->xblock_size==1);

  // commit before changing the slice data
  if (!mi_segment_ensure_committed(segment, _mi_segment_page_start_from_slice(segment, slice, 0, NULL), slice_count * MI_SEGMENT_SLICE_SIZE, tld->stats)) {
    return NULL;  // commit failed!
  }

  // convert the slices to a page
  slice->slice_offset = 0;
  slice->slice_count = (uint32_t)slice_count;
  mi_assert_internal(slice->slice_count == slice_count);
  const size_t bsize = slice_count * MI_SEGMENT_SLICE_SIZE;
  slice->xblock_size = (uint32_t)(bsize >= MI_HUGE_BLOCK_SIZE ? MI_HUGE_BLOCK_SIZE : bsize);
  mi_page_t*  page = mi_slice_to_page(slice);
  mi_assert_internal(mi_page_block_size(page) == bsize);

  // set slice back pointers for the first MI_MAX_SLICE_OFFSET entries
  size_t extra = slice_count-1;
  if (extra > MI_MAX_SLICE_OFFSET) extra = MI_MAX_SLICE_OFFSET;
  if (slice_index + extra >= segment->slice_entries) extra = segment->slice_entries - slice_index - 1;  // huge objects may have more slices than avaiable entries in the segment->slices
  slice++;
  for (size_t i = 1; i <= extra; i++, slice++) {
    slice->slice_offset = (uint32_t)(sizeof(mi_slice_t)*i);
    slice->slice_count = 0;
    slice->xblock_size = 1;
  }

  // and also for the last one (if not set already) (the last one is needed for coalescing)
  // note: the cast is needed for ubsan since the index can be larger than MI_SLICES_PER_SEGMENT for huge allocations (see #543)
  mi_slice_t* last = &((mi_slice_t*)segment->slices)[slice_index + slice_count - 1]; 
  if (last < mi_segment_slices_end(segment) && last >= slice) {
    last->slice_offset = (uint32_t)(sizeof(mi_slice_t)*(slice_count-1));
    last->slice_count = 0;
    last->xblock_size = 1;
  }
  
  // and initialize the page
  page->is_reset = false;
  page->is_committed = true;
  segment->used++;
  return page;
}

static mi_page_t* mi_segments_page_find_and_allocate(size_t slice_count, mi_segments_tld_t* tld) {
  mi_assert_internal(slice_count*MI_SEGMENT_SLICE_SIZE <= MI_LARGE_OBJ_SIZE_MAX);
  // search from best fit up
  mi_span_queue_t* sq = mi_span_queue_for(slice_count, tld);
  if (slice_count == 0) slice_count = 1;
  while (sq <= &tld->spans[MI_SEGMENT_BIN_MAX]) {
    for (mi_slice_t* slice = sq->first; slice != NULL; slice = slice->next) {
      if (slice->slice_count >= slice_count) {
        // found one
        mi_span_queue_delete(sq, slice);
        mi_segment_t* segment = _mi_ptr_segment(slice);
        if (slice->slice_count > slice_count) {
          mi_segment_slice_split(segment, slice, slice_count, tld);
        }
        mi_assert_internal(slice != NULL && slice->slice_count == slice_count && slice->xblock_size > 0);
        mi_page_t* page = mi_segment_span_allocate(segment, mi_slice_index(slice), slice->slice_count, tld);
        if (page == NULL) {
          // commit failed; return NULL but first restore the slice
          mi_segment_span_free_coalesce(slice, tld);
          return NULL;
        }
        return page;        
      }
    }
    sq++;
  }
  // could not find a page..
  return NULL;
}


/* -----------------------------------------------------------
   Segment allocation
----------------------------------------------------------- */

// Allocate a segment from the OS aligned to `MI_SEGMENT_SIZE` .
static mi_segment_t* mi_segment_init(mi_segment_t* segment, size_t required, mi_segments_tld_t* tld, mi_os_tld_t* os_tld, mi_page_t** huge_page)
{
  mi_assert_internal((required==0 && huge_page==NULL) || (required>0 && huge_page != NULL));
  mi_assert_internal((segment==NULL) || (segment!=NULL && required==0));
  // calculate needed sizes first
  size_t info_slices;
  size_t pre_size;
  const size_t segment_slices = mi_segment_calculate_slices(required, &pre_size, &info_slices);
  const size_t slice_entries = (segment_slices > MI_SLICES_PER_SEGMENT ? MI_SLICES_PER_SEGMENT : segment_slices);
  const size_t segment_size = segment_slices * MI_SEGMENT_SLICE_SIZE;

  // Commit eagerly only if not the first N lazy segments (to reduce impact of many threads that allocate just a little)
  const bool eager_delay = (// !_mi_os_has_overcommit() &&             // never delay on overcommit systems
                            _mi_current_thread_count() > 1 &&       // do not delay for the first N threads
                            tld->count < (size_t)mi_option_get(mi_option_eager_commit_delay));
  const bool eager = !eager_delay && mi_option_is_enabled(mi_option_eager_commit);
  bool commit = eager || (required > 0); 
  
  // Try to get from our cache first
  bool is_zero = false;
  const bool commit_info_still_good = (segment != NULL);
  mi_commit_mask_t commit_mask;
  mi_commit_mask_t decommit_mask;
  if (segment != NULL) {
    commit_mask = segment->commit_mask;
    decommit_mask = segment->decommit_mask;
  }
  else {
    mi_commit_mask_create_empty(&commit_mask);
    mi_commit_mask_create_empty(&decommit_mask);
  }
  if (segment==NULL) {
    // Allocate the segment from the OS
    bool mem_large = (!eager_delay && (MI_SECURE==0)); // only allow large OS pages once we are no longer lazy    
    bool is_pinned = false;
    size_t memid = 0;
    segment = (mi_segment_t*)_mi_segment_cache_pop(segment_size, &commit_mask, &decommit_mask, &mem_large, &is_pinned, &is_zero, &memid, os_tld);
    if (segment==NULL) {
      segment = (mi_segment_t*)_mi_arena_alloc_aligned(segment_size, MI_SEGMENT_SIZE, &commit, &mem_large, &is_pinned, &is_zero, &memid, os_tld);
      if (segment == NULL) return NULL;  // failed to allocate
      if (commit) {
        mi_commit_mask_create_full(&commit_mask);
      }
      else {
        mi_commit_mask_create_empty(&commit_mask);
      }
    }    
    mi_assert_internal(segment != NULL && (uintptr_t)segment % MI_SEGMENT_SIZE == 0);

    const size_t commit_needed = _mi_divide_up(info_slices*MI_SEGMENT_SLICE_SIZE, MI_COMMIT_SIZE);
    mi_assert_internal(commit_needed>0);
    mi_commit_mask_t commit_needed_mask;
    mi_commit_mask_create(0, commit_needed, &commit_needed_mask);
    if (!mi_commit_mask_all_set(&commit_mask, &commit_needed_mask)) {
      // at least commit the info slices
      mi_assert_internal(commit_needed*MI_COMMIT_SIZE >= info_slices*MI_SEGMENT_SLICE_SIZE);
      bool ok = _mi_os_commit(segment, commit_needed*MI_COMMIT_SIZE, &is_zero, tld->stats);
      if (!ok) return NULL; // failed to commit   
      mi_commit_mask_set(&commit_mask, &commit_needed_mask); 
    }
    segment->memid = memid;
    segment->mem_is_pinned = is_pinned;
    segment->mem_is_large = mem_large;
    segment->mem_is_committed = mi_commit_mask_is_full(&commit_mask);
    mi_segments_track_size((long)(segment_size), tld);
    _mi_segment_map_allocated_at(segment);
  }

  // zero the segment info? -- not always needed as it is zero initialized from the OS 
  mi_atomic_store_ptr_release(mi_segment_t, &segment->abandoned_next, NULL);  // tsan
  if (!is_zero) {
    ptrdiff_t ofs = offsetof(mi_segment_t, next);
    size_t    prefix = offsetof(mi_segment_t, slices) - ofs;
    memset((uint8_t*)segment+ofs, 0, prefix + sizeof(mi_slice_t)*segment_slices);
  }

  if (!commit_info_still_good) {
    segment->commit_mask = commit_mask; // on lazy commit, the initial part is always committed
    segment->allow_decommit = (mi_option_is_enabled(mi_option_allow_decommit) && !segment->mem_is_pinned && !segment->mem_is_large);    
    if (segment->allow_decommit) {
      segment->decommit_expire = _mi_clock_now() + mi_option_get(mi_option_decommit_delay);
      segment->decommit_mask = decommit_mask;
      mi_assert_internal(mi_commit_mask_all_set(&segment->commit_mask, &segment->decommit_mask));
      #if MI_DEBUG>2
      const size_t commit_needed = _mi_divide_up(info_slices*MI_SEGMENT_SLICE_SIZE, MI_COMMIT_SIZE);
      mi_commit_mask_t commit_needed_mask;
      mi_commit_mask_create(0, commit_needed, &commit_needed_mask);
      mi_assert_internal(!mi_commit_mask_any_set(&segment->decommit_mask, &commit_needed_mask));
      #endif
    }    
    else {
      mi_assert_internal(mi_commit_mask_is_empty(&decommit_mask));
      segment->decommit_expire = 0;
      mi_commit_mask_create_empty( &segment->decommit_mask );
      mi_assert_internal(mi_commit_mask_is_empty(&segment->decommit_mask));
    }
  }
  

  // initialize segment info
  segment->segment_slices = segment_slices;
  segment->segment_info_slices = info_slices;
  segment->thread_id = _mi_thread_id();
  segment->cookie = _mi_ptr_cookie(segment);
  segment->slice_entries = slice_entries;
  segment->kind = (required == 0 ? MI_SEGMENT_NORMAL : MI_SEGMENT_HUGE);

  // memset(segment->slices, 0, sizeof(mi_slice_t)*(info_slices+1));
  _mi_stat_increase(&tld->stats->page_committed, mi_segment_info_size(segment));

  // set up guard pages
  size_t guard_slices = 0;
  if (MI_SECURE>0) {
    // in secure mode, we set up a protected page in between the segment info
    // and the page data
    size_t os_pagesize = _mi_os_page_size();    
    mi_assert_internal(mi_segment_info_size(segment) - os_pagesize >= pre_size);
    _mi_os_protect((uint8_t*)segment + mi_segment_info_size(segment) - os_pagesize, os_pagesize);
    uint8_t* end = (uint8_t*)segment + mi_segment_size(segment) - os_pagesize;
    mi_segment_ensure_committed(segment, end, os_pagesize, tld->stats);
    _mi_os_protect(end, os_pagesize);
    if (slice_entries == segment_slices) segment->slice_entries--; // don't use the last slice :-(
    guard_slices = 1;
  }

  // reserve first slices for segment info
  mi_page_t* page0 = mi_segment_span_allocate(segment, 0, info_slices, tld);
  mi_assert_internal(page0!=NULL); if (page0==NULL) return NULL; // cannot fail as we always commit in advance  
  mi_assert_internal(segment->used == 1);
  segment->used = 0; // don't count our internal slices towards usage
  
  // initialize initial free pages
  if (segment->kind == MI_SEGMENT_NORMAL) { // not a huge page
    mi_assert_internal(huge_page==NULL);
    mi_segment_span_free(segment, info_slices, segment->slice_entries - info_slices, tld);
  }
  else {
    mi_assert_internal(huge_page!=NULL);
    mi_assert_internal(mi_commit_mask_is_empty(&segment->decommit_mask));
    mi_assert_internal(mi_commit_mask_is_full(&segment->commit_mask));
    *huge_page = mi_segment_span_allocate(segment, info_slices, segment_slices - info_slices - guard_slices, tld);
    mi_assert_internal(*huge_page != NULL); // cannot fail as we commit in advance 
  }

  mi_assert_expensive(mi_segment_is_valid(segment,tld));
  return segment;
}


// Allocate a segment from the OS aligned to `MI_SEGMENT_SIZE` .
static mi_segment_t* mi_segment_alloc(size_t required, mi_segments_tld_t* tld, mi_os_tld_t* os_tld, mi_page_t** huge_page) {
  return mi_segment_init(NULL, required, tld, os_tld, huge_page);
}


static void mi_segment_free(mi_segment_t* segment, bool force, mi_segments_tld_t* tld) {
  mi_assert_internal(segment != NULL);
  mi_assert_internal(segment->next == NULL);
  mi_assert_internal(segment->used == 0);

  // Remove the free pages
  mi_slice_t* slice = &segment->slices[0];
  const mi_slice_t* end = mi_segment_slices_end(segment);
  size_t page_count = 0;
  while (slice < end) {
    mi_assert_internal(slice->slice_count > 0);
    mi_assert_internal(slice->slice_offset == 0);
    mi_assert_internal(mi_slice_index(slice)==0 || slice->xblock_size == 0); // no more used pages ..
    if (slice->xblock_size == 0 && segment->kind != MI_SEGMENT_HUGE) {
      mi_segment_span_remove_from_queue(slice, tld);
    }
    page_count++;
    slice = slice + slice->slice_count;
  }
  mi_assert_internal(page_count == 2); // first page is allocated by the segment itself

  // stats
  _mi_stat_decrease(&tld->stats->page_committed, mi_segment_info_size(segment));

<<<<<<< HEAD
  if (!force && mi_segment_cache_push(segment, tld)) {
    // it is put in our cache
  }
  else {
    // otherwise return it to the OS
    mi_segment_os_free(segment,  tld);
  }
=======
  // return it to the OS
  mi_segment_os_free(segment, segment->segment_size, tld);
>>>>>>> faca422b
}


/* -----------------------------------------------------------
   Page Free
----------------------------------------------------------- */

static void mi_segment_abandon(mi_segment_t* segment, mi_segments_tld_t* tld);

// note: can be called on abandoned pages
static mi_slice_t* mi_segment_page_clear(mi_page_t* page, mi_segments_tld_t* tld) {
  mi_assert_internal(page->xblock_size > 0);
  mi_assert_internal(mi_page_all_free(page));
  mi_segment_t* segment = _mi_ptr_segment(page);
  mi_assert_internal(segment->used > 0);
  
  size_t inuse = page->capacity * mi_page_block_size(page);
  _mi_stat_decrease(&tld->stats->page_committed, inuse);
  _mi_stat_decrease(&tld->stats->pages, 1);

  // reset the page memory to reduce memory pressure?
  if (!segment->mem_is_pinned && !page->is_reset && mi_option_is_enabled(mi_option_page_reset)) {
    size_t psize;
    uint8_t* start = _mi_page_start(segment, page, &psize);
    page->is_reset = true;
    _mi_os_reset(start, psize, tld->stats);
  }

  // zero the page data, but not the segment fields
  page->is_zero_init = false;
  ptrdiff_t ofs = offsetof(mi_page_t, capacity);
  memset((uint8_t*)page + ofs, 0, sizeof(*page) - ofs);
  page->xblock_size = 1;

  // and free it
  mi_slice_t* slice = mi_segment_span_free_coalesce(mi_page_to_slice(page), tld);  
  segment->used--;
  // cannot assert segment valid as it is called during reclaim
  // mi_assert_expensive(mi_segment_is_valid(segment, tld));
  return slice;
}

void _mi_segment_page_free(mi_page_t* page, bool force, mi_segments_tld_t* tld)
{
  mi_assert(page != NULL);

  mi_segment_t* segment = _mi_page_segment(page);
  mi_assert_expensive(mi_segment_is_valid(segment,tld));

  // mark it as free now
  mi_segment_page_clear(page, tld);
  mi_assert_expensive(mi_segment_is_valid(segment, tld));

  if (segment->used == 0) {
    // no more used pages; remove from the free list and free the segment
    mi_segment_free(segment, force, tld);
  }
  else if (segment->used == segment->abandoned) {
    // only abandoned pages; remove from free list and abandon
    mi_segment_abandon(segment,tld);
  }
}


/* -----------------------------------------------------------
Abandonment

When threads terminate, they can leave segments with
live blocks (reachable through other threads). Such segments
are "abandoned" and will be reclaimed by other threads to
reuse their pages and/or free them eventually

We maintain a global list of abandoned segments that are
reclaimed on demand. Since this is shared among threads
the implementation needs to avoid the A-B-A problem on
popping abandoned segments: <https://en.wikipedia.org/wiki/ABA_problem>
We use tagged pointers to avoid accidentially identifying
reused segments, much like stamped references in Java.
Secondly, we maintain a reader counter to avoid resetting
or decommitting segments that have a pending read operation.

Note: the current implementation is one possible design;
another way might be to keep track of abandoned segments
in the arenas/segment_cache's. This would have the advantage of keeping
all concurrent code in one place and not needing to deal
with ABA issues. The drawback is that it is unclear how to
scan abandoned segments efficiently in that case as they
would be spread among all other segments in the arenas.
----------------------------------------------------------- */

// Use the bottom 20-bits (on 64-bit) of the aligned segment pointers
// to put in a tag that increments on update to avoid the A-B-A problem.
#define MI_TAGGED_MASK   MI_SEGMENT_MASK
typedef uintptr_t        mi_tagged_segment_t;

static mi_segment_t* mi_tagged_segment_ptr(mi_tagged_segment_t ts) {
  return (mi_segment_t*)(ts & ~MI_TAGGED_MASK);
}

static mi_tagged_segment_t mi_tagged_segment(mi_segment_t* segment, mi_tagged_segment_t ts) {
  mi_assert_internal(((uintptr_t)segment & MI_TAGGED_MASK) == 0);
  uintptr_t tag = ((ts & MI_TAGGED_MASK) + 1) & MI_TAGGED_MASK;
  return ((uintptr_t)segment | tag);
}

// This is a list of visited abandoned pages that were full at the time.
// this list migrates to `abandoned` when that becomes NULL. The use of
// this list reduces contention and the rate at which segments are visited.
static mi_decl_cache_align _Atomic(mi_segment_t*)       abandoned_visited; // = NULL

// The abandoned page list (tagged as it supports pop)
static mi_decl_cache_align _Atomic(mi_tagged_segment_t) abandoned;         // = NULL

// Maintain these for debug purposes (these counts may be a bit off)
static mi_decl_cache_align _Atomic(size_t)           abandoned_count; 
static mi_decl_cache_align _Atomic(size_t)           abandoned_visited_count;

// We also maintain a count of current readers of the abandoned list
// in order to prevent resetting/decommitting segment memory if it might
// still be read.
static mi_decl_cache_align _Atomic(size_t)           abandoned_readers; // = 0

// Push on the visited list
static void mi_abandoned_visited_push(mi_segment_t* segment) {
  mi_assert_internal(segment->thread_id == 0);
  mi_assert_internal(mi_atomic_load_ptr_relaxed(mi_segment_t,&segment->abandoned_next) == NULL);
  mi_assert_internal(segment->next == NULL);
  mi_assert_internal(segment->used > 0);
  mi_segment_t* anext = mi_atomic_load_ptr_relaxed(mi_segment_t, &abandoned_visited);
  do {
    mi_atomic_store_ptr_release(mi_segment_t, &segment->abandoned_next, anext);
  } while (!mi_atomic_cas_ptr_weak_release(mi_segment_t, &abandoned_visited, &anext, segment));
  mi_atomic_increment_relaxed(&abandoned_visited_count);
}

// Move the visited list to the abandoned list.
static bool mi_abandoned_visited_revisit(void)
{
  // quick check if the visited list is empty
  if (mi_atomic_load_ptr_relaxed(mi_segment_t, &abandoned_visited) == NULL) return false;

  // grab the whole visited list
  mi_segment_t* first = mi_atomic_exchange_ptr_acq_rel(mi_segment_t, &abandoned_visited, NULL);
  if (first == NULL) return false;

  // first try to swap directly if the abandoned list happens to be NULL
  mi_tagged_segment_t afirst;
  mi_tagged_segment_t ts = mi_atomic_load_relaxed(&abandoned);
  if (mi_tagged_segment_ptr(ts)==NULL) {
    size_t count = mi_atomic_load_relaxed(&abandoned_visited_count);
    afirst = mi_tagged_segment(first, ts);
    if (mi_atomic_cas_strong_acq_rel(&abandoned, &ts, afirst)) {
      mi_atomic_add_relaxed(&abandoned_count, count);
      mi_atomic_sub_relaxed(&abandoned_visited_count, count);
      return true;
    }
  }

  // find the last element of the visited list: O(n)
  mi_segment_t* last = first;
  mi_segment_t* next;
  while ((next = mi_atomic_load_ptr_relaxed(mi_segment_t, &last->abandoned_next)) != NULL) {
    last = next;
  }

  // and atomically prepend to the abandoned list
  // (no need to increase the readers as we don't access the abandoned segments)
  mi_tagged_segment_t anext = mi_atomic_load_relaxed(&abandoned);
  size_t count;
  do {
    count = mi_atomic_load_relaxed(&abandoned_visited_count);
    mi_atomic_store_ptr_release(mi_segment_t, &last->abandoned_next, mi_tagged_segment_ptr(anext));
    afirst = mi_tagged_segment(first, anext);
  } while (!mi_atomic_cas_weak_release(&abandoned, &anext, afirst));
  mi_atomic_add_relaxed(&abandoned_count, count);
  mi_atomic_sub_relaxed(&abandoned_visited_count, count);
  return true;
}

// Push on the abandoned list.
static void mi_abandoned_push(mi_segment_t* segment) {
  mi_assert_internal(segment->thread_id == 0);
  mi_assert_internal(mi_atomic_load_ptr_relaxed(mi_segment_t, &segment->abandoned_next) == NULL);
  mi_assert_internal(segment->next == NULL);
  mi_assert_internal(segment->used > 0);
  mi_tagged_segment_t next;
  mi_tagged_segment_t ts = mi_atomic_load_relaxed(&abandoned);
  do {
    mi_atomic_store_ptr_release(mi_segment_t, &segment->abandoned_next, mi_tagged_segment_ptr(ts));
    next = mi_tagged_segment(segment, ts);
  } while (!mi_atomic_cas_weak_release(&abandoned, &ts, next));
  mi_atomic_increment_relaxed(&abandoned_count);
}

// Wait until there are no more pending reads on segments that used to be in the abandoned list
// called for example from `arena.c` before decommitting
void _mi_abandoned_await_readers(void) {
  size_t n;
  do {
    n = mi_atomic_load_acquire(&abandoned_readers);
    if (n != 0) mi_atomic_yield();
  } while (n != 0);
}

// Pop from the abandoned list
static mi_segment_t* mi_abandoned_pop(void) {
  mi_segment_t* segment;
  // Check efficiently if it is empty (or if the visited list needs to be moved)
  mi_tagged_segment_t ts = mi_atomic_load_relaxed(&abandoned);
  segment = mi_tagged_segment_ptr(ts);
  if (mi_likely(segment == NULL)) {
    if (mi_likely(!mi_abandoned_visited_revisit())) { // try to swap in the visited list on NULL
      return NULL;
    }
  }

  // Do a pop. We use a reader count to prevent
  // a segment to be decommitted while a read is still pending,
  // and a tagged pointer to prevent A-B-A link corruption.
  // (this is called from `region.c:_mi_mem_free` for example)
  mi_atomic_increment_relaxed(&abandoned_readers);  // ensure no segment gets decommitted
  mi_tagged_segment_t next = 0;
  ts = mi_atomic_load_acquire(&abandoned);
  do {
    segment = mi_tagged_segment_ptr(ts);
    if (segment != NULL) {
      mi_segment_t* anext = mi_atomic_load_ptr_relaxed(mi_segment_t, &segment->abandoned_next);
      next = mi_tagged_segment(anext, ts); // note: reads the segment's `abandoned_next` field so should not be decommitted
    }
  } while (segment != NULL && !mi_atomic_cas_weak_acq_rel(&abandoned, &ts, next));
  mi_atomic_decrement_relaxed(&abandoned_readers);  // release reader lock
  if (segment != NULL) {
    mi_atomic_store_ptr_release(mi_segment_t, &segment->abandoned_next, NULL);
    mi_atomic_decrement_relaxed(&abandoned_count);
  }
  return segment;
}

/* -----------------------------------------------------------
   Abandon segment/page
----------------------------------------------------------- */

static void mi_segment_abandon(mi_segment_t* segment, mi_segments_tld_t* tld) {
  mi_assert_internal(segment->used == segment->abandoned);
  mi_assert_internal(segment->used > 0);
  mi_assert_internal(mi_atomic_load_ptr_relaxed(mi_segment_t, &segment->abandoned_next) == NULL);
  mi_assert_internal(segment->abandoned_visits == 0);
  mi_assert_expensive(mi_segment_is_valid(segment,tld));
  
  // remove the free pages from the free page queues
  mi_slice_t* slice = &segment->slices[0];
  const mi_slice_t* end = mi_segment_slices_end(segment);
  while (slice < end) {
    mi_assert_internal(slice->slice_count > 0);
    mi_assert_internal(slice->slice_offset == 0);
    if (slice->xblock_size == 0) { // a free page
      mi_segment_span_remove_from_queue(slice,tld);
      slice->xblock_size = 0; // but keep it free
    }
    slice = slice + slice->slice_count;
  }

  // perform delayed decommits
  mi_segment_delayed_decommit(segment, mi_option_is_enabled(mi_option_abandoned_page_decommit) /* force? */, tld->stats);    
  
  // all pages in the segment are abandoned; add it to the abandoned list
  _mi_stat_increase(&tld->stats->segments_abandoned, 1);
  mi_segments_track_size(-((long)mi_segment_size(segment)), tld);
  segment->thread_id = 0;
  mi_atomic_store_ptr_release(mi_segment_t, &segment->abandoned_next, NULL);
  segment->abandoned_visits = 1;   // from 0 to 1 to signify it is abandoned
  mi_abandoned_push(segment);
}

void _mi_segment_page_abandon(mi_page_t* page, mi_segments_tld_t* tld) {
  mi_assert(page != NULL);
  mi_assert_internal(mi_page_thread_free_flag(page)==MI_NEVER_DELAYED_FREE);
  mi_assert_internal(mi_page_heap(page) == NULL);
  mi_segment_t* segment = _mi_page_segment(page);

  mi_assert_expensive(mi_segment_is_valid(segment,tld));
  segment->abandoned++;  

  _mi_stat_increase(&tld->stats->pages_abandoned, 1);
  mi_assert_internal(segment->abandoned <= segment->used);
  if (segment->used == segment->abandoned) {
    // all pages are abandoned, abandon the entire segment
    mi_segment_abandon(segment, tld);
  }
}

/* -----------------------------------------------------------
  Reclaim abandoned pages
----------------------------------------------------------- */

static mi_slice_t* mi_slices_start_iterate(mi_segment_t* segment, const mi_slice_t** end) {
  mi_slice_t* slice = &segment->slices[0];
  *end = mi_segment_slices_end(segment);
  mi_assert_internal(slice->slice_count>0 && slice->xblock_size>0); // segment allocated page
  slice = slice + slice->slice_count; // skip the first segment allocated page
  return slice;
}

// Possibly free pages and check if free space is available
static bool mi_segment_check_free(mi_segment_t* segment, size_t slices_needed, size_t block_size, mi_segments_tld_t* tld) 
{
  mi_assert_internal(block_size < MI_HUGE_BLOCK_SIZE);
  mi_assert_internal(mi_segment_is_abandoned(segment));
  bool has_page = false;
  
  // for all slices
  const mi_slice_t* end;
  mi_slice_t* slice = mi_slices_start_iterate(segment, &end);
  while (slice < end) {
    mi_assert_internal(slice->slice_count > 0);
    mi_assert_internal(slice->slice_offset == 0);
    if (mi_slice_is_used(slice)) { // used page
      // ensure used count is up to date and collect potential concurrent frees
      mi_page_t* const page = mi_slice_to_page(slice);
      _mi_page_free_collect(page, false);
      if (mi_page_all_free(page)) {
        // if this page is all free now, free it without adding to any queues (yet) 
        mi_assert_internal(page->next == NULL && page->prev==NULL);
        _mi_stat_decrease(&tld->stats->pages_abandoned, 1);
        segment->abandoned--;
        slice = mi_segment_page_clear(page, tld); // re-assign slice due to coalesce!
        mi_assert_internal(!mi_slice_is_used(slice));
        if (slice->slice_count >= slices_needed) {
          has_page = true;
        }
      }
      else {
        if (page->xblock_size == block_size && mi_page_has_any_available(page)) {
          // a page has available free blocks of the right size
          has_page = true;
        }
      }      
    }
    else {
      // empty span
      if (slice->slice_count >= slices_needed) {
        has_page = true;
      }
    }
    slice = slice + slice->slice_count;
  }
  return has_page;
}

// Reclaim an abandoned segment; returns NULL if the segment was freed
// set `right_page_reclaimed` to `true` if it reclaimed a page of the right `block_size` that was not full.
static mi_segment_t* mi_segment_reclaim(mi_segment_t* segment, mi_heap_t* heap, size_t requested_block_size, bool* right_page_reclaimed, mi_segments_tld_t* tld) {
  mi_assert_internal(mi_atomic_load_ptr_relaxed(mi_segment_t, &segment->abandoned_next) == NULL);
  mi_assert_expensive(mi_segment_is_valid(segment, tld));
  if (right_page_reclaimed != NULL) { *right_page_reclaimed = false; }

  segment->thread_id = _mi_thread_id();
  segment->abandoned_visits = 0;
  mi_segments_track_size((long)mi_segment_size(segment), tld);
  mi_assert_internal(segment->next == NULL);
  _mi_stat_decrease(&tld->stats->segments_abandoned, 1);
  
  // for all slices
  const mi_slice_t* end;
  mi_slice_t* slice = mi_slices_start_iterate(segment, &end);
  while (slice < end) {
    mi_assert_internal(slice->slice_count > 0);
    mi_assert_internal(slice->slice_offset == 0);
    if (mi_slice_is_used(slice)) {
      // in use: reclaim the page in our heap
      mi_page_t* page = mi_slice_to_page(slice);
      mi_assert_internal(!page->is_reset);
      mi_assert_internal(page->is_committed);
      mi_assert_internal(mi_page_thread_free_flag(page)==MI_NEVER_DELAYED_FREE);
      mi_assert_internal(mi_page_heap(page) == NULL);
      mi_assert_internal(page->next == NULL && page->prev==NULL);
      _mi_stat_decrease(&tld->stats->pages_abandoned, 1);
      segment->abandoned--;
      // set the heap again and allow delayed free again
      mi_page_set_heap(page, heap);
      _mi_page_use_delayed_free(page, MI_USE_DELAYED_FREE, true); // override never (after heap is set)
      _mi_page_free_collect(page, false); // ensure used count is up to date
      if (mi_page_all_free(page)) {
        // if everything free by now, free the page
        slice = mi_segment_page_clear(page, tld);   // set slice again due to coalesceing
      }
      else {
        // otherwise reclaim it into the heap
        _mi_page_reclaim(heap, page);
        if (requested_block_size == page->xblock_size && mi_page_has_any_available(page)) {
          if (right_page_reclaimed != NULL) { *right_page_reclaimed = true; }
        }
      }
    }
    else {
      // the span is free, add it to our page queues
      slice = mi_segment_span_free_coalesce(slice, tld); // set slice again due to coalesceing
    }
    mi_assert_internal(slice->slice_count>0 && slice->slice_offset==0);
    slice = slice + slice->slice_count;
  }

  mi_assert(segment->abandoned == 0);
  if (segment->used == 0) {  // due to page_clear
    mi_assert_internal(right_page_reclaimed == NULL || !(*right_page_reclaimed));
    mi_segment_free(segment, false, tld);
    return NULL;
  }
  else {
    return segment;
  }
}


void _mi_abandoned_reclaim_all(mi_heap_t* heap, mi_segments_tld_t* tld) {
  mi_segment_t* segment;
  while ((segment = mi_abandoned_pop()) != NULL) {
    mi_segment_reclaim(segment, heap, 0, NULL, tld);
  }
}

static mi_segment_t* mi_segment_try_reclaim(mi_heap_t* heap, size_t needed_slices, size_t block_size, bool* reclaimed, mi_segments_tld_t* tld)
{
  *reclaimed = false;
  mi_segment_t* segment;
  int max_tries = 8;     // limit the work to bound allocation times
  while ((max_tries-- > 0) && ((segment = mi_abandoned_pop()) != NULL)) {
    segment->abandoned_visits++;
    bool has_page = mi_segment_check_free(segment,needed_slices,block_size,tld); // try to free up pages (due to concurrent frees)
    if (segment->used == 0) {
      // free the segment (by forced reclaim) to make it available to other threads.
      // note1: we prefer to free a segment as that might lead to reclaiming another
      // segment that is still partially used.
      // note2: we could in principle optimize this by skipping reclaim and directly
      // freeing but that would violate some invariants temporarily)
      mi_segment_reclaim(segment, heap, 0, NULL, tld);
    }
    else if (has_page) {
      // found a large enough free span, or a page of the right block_size with free space 
      // we return the result of reclaim (which is usually `segment`) as it might free
      // the segment due to concurrent frees (in which case `NULL` is returned).
      return mi_segment_reclaim(segment, heap, block_size, reclaimed, tld);
    }
    else if (segment->abandoned_visits > 3) {  
      // always reclaim on 3rd visit to limit the abandoned queue length.
      mi_segment_reclaim(segment, heap, 0, NULL, tld);
    }
    else {
      // otherwise, push on the visited list so it gets not looked at too quickly again
      mi_segment_delayed_decommit(segment, true /* force? */, tld->stats); // forced decommit if needed as we may not visit soon again
      mi_abandoned_visited_push(segment);
    }
  }
  return NULL;
}


void _mi_abandoned_collect(mi_heap_t* heap, bool force, mi_segments_tld_t* tld)
{
  mi_segment_t* segment;
  int max_tries = (force ? 16*1024 : 1024); // limit latency
  if (force) {
    mi_abandoned_visited_revisit(); 
  }
  while ((max_tries-- > 0) && ((segment = mi_abandoned_pop()) != NULL)) {
    mi_segment_check_free(segment,0,0,tld); // try to free up pages (due to concurrent frees)
    if (segment->used == 0) {
      // free the segment (by forced reclaim) to make it available to other threads.
      // note: we could in principle optimize this by skipping reclaim and directly
      // freeing but that would violate some invariants temporarily)
      mi_segment_reclaim(segment, heap, 0, NULL, tld);
    }
    else {
      // otherwise, decommit if needed and push on the visited list 
      // note: forced decommit can be expensive if many threads are destroyed/created as in mstress.
      mi_segment_delayed_decommit(segment, force, tld->stats);
      mi_abandoned_visited_push(segment);
    }
  }
}

/* -----------------------------------------------------------
   Reclaim or allocate
----------------------------------------------------------- */

static mi_segment_t* mi_segment_reclaim_or_alloc(mi_heap_t* heap, size_t needed_slices, size_t block_size, mi_segments_tld_t* tld, mi_os_tld_t* os_tld) 
{
  mi_assert_internal(block_size < MI_HUGE_BLOCK_SIZE);
<<<<<<< HEAD
  mi_assert_internal(block_size <= MI_LARGE_OBJ_SIZE_MAX);
  // 1. try to get a segment from our cache
  mi_segment_t* segment = mi_segment_cache_pop(MI_SEGMENT_SIZE, tld);
  if (segment != NULL) {
    mi_segment_init(segment, 0, tld, os_tld, NULL);
    return segment;
  }
  // 2. try to reclaim an abandoned segment
  bool reclaimed;
  segment = mi_segment_try_reclaim(heap, needed_slices, block_size, &reclaimed, tld);
=======
  
  // 1. try to reclaim an abandoned segment
  bool reclaimed;
  mi_segment_t* segment = mi_segment_try_reclaim(heap, block_size, page_kind, &reclaimed, tld);
>>>>>>> faca422b
  if (reclaimed) {
    // reclaimed the right page right into the heap
    mi_assert_internal(segment != NULL);
    return NULL; // pretend out-of-memory as the page will be in the page queue of the heap with available blocks
  }
  else if (segment != NULL) {
    // reclaimed a segment with a large enough empty span in it
    return segment;
  }
<<<<<<< HEAD
  // 3. otherwise allocate a fresh segment
  return mi_segment_alloc(0, tld, os_tld, NULL);  
=======
  // 2. otherwise allocate a fresh segment
  return mi_segment_alloc(0, page_kind, page_shift, tld, os_tld);
>>>>>>> faca422b
}


/* -----------------------------------------------------------
   Page allocation
----------------------------------------------------------- */

static mi_page_t* mi_segments_page_alloc(mi_heap_t* heap, mi_page_kind_t page_kind, size_t required, size_t block_size, mi_segments_tld_t* tld, mi_os_tld_t* os_tld)
{
  mi_assert_internal(required <= MI_LARGE_OBJ_SIZE_MAX && page_kind <= MI_PAGE_LARGE);

  // find a free page
  size_t page_size = _mi_align_up(required, (required > MI_MEDIUM_PAGE_SIZE ? MI_MEDIUM_PAGE_SIZE : MI_SEGMENT_SLICE_SIZE));
  size_t slices_needed = page_size / MI_SEGMENT_SLICE_SIZE;
  mi_assert_internal(slices_needed * MI_SEGMENT_SLICE_SIZE == page_size);
  mi_page_t* page = mi_segments_page_find_and_allocate(slices_needed, tld); //(required <= MI_SMALL_SIZE_MAX ? 0 : slices_needed), tld);
  if (page==NULL) {
    // no free page, allocate a new segment and try again
    if (mi_segment_reclaim_or_alloc(heap, slices_needed, block_size, tld, os_tld) == NULL) {
      // OOM or reclaimed a good page in the heap
      return NULL;  
    }
    else {
      // otherwise try again
      return mi_segments_page_alloc(heap, page_kind, required, block_size, tld, os_tld);
    }
  }
  mi_assert_internal(page != NULL && page->slice_count*MI_SEGMENT_SLICE_SIZE == page_size);
  mi_assert_internal(_mi_ptr_segment(page)->thread_id == _mi_thread_id());
  mi_segment_delayed_decommit(_mi_ptr_segment(page), false, tld->stats);
  return page;
}



/* -----------------------------------------------------------
   Huge page allocation
----------------------------------------------------------- */

static mi_page_t* mi_segment_huge_page_alloc(size_t size, mi_segments_tld_t* tld, mi_os_tld_t* os_tld)
{
  mi_page_t* page = NULL;
  mi_segment_t* segment = mi_segment_alloc(size,tld,os_tld,&page);
  if (segment == NULL || page==NULL) return NULL;
  mi_assert_internal(segment->used==1);
  mi_assert_internal(mi_page_block_size(page) >= size);  
  segment->thread_id = 0; // huge segments are immediately abandoned
  return page;
}

// free huge block from another thread
void _mi_segment_huge_page_free(mi_segment_t* segment, mi_page_t* page, mi_block_t* block) {
  // huge page segments are always abandoned and can be freed immediately by any thread
  mi_assert_internal(segment->kind==MI_SEGMENT_HUGE);
  mi_assert_internal(segment == _mi_page_segment(page));
  mi_assert_internal(mi_atomic_load_relaxed(&segment->thread_id)==0);

  // claim it and free
  mi_heap_t* heap = mi_heap_get_default(); // issue #221; don't use the internal get_default_heap as we need to ensure the thread is initialized.
  // paranoia: if this it the last reference, the cas should always succeed
  size_t expected_tid = 0;
  if (mi_atomic_cas_strong_acq_rel(&segment->thread_id, &expected_tid, heap->thread_id)) {
    mi_block_set_next(page, block, page->free);
    page->free = block;
    page->used--;
    page->is_zero = false;
    mi_assert(page->used == 0);
    mi_tld_t* tld = heap->tld;
    _mi_segment_page_free(page, true, &tld->segments);
  }
#if (MI_DEBUG!=0)
  else {
    mi_assert_internal(false);
  }
#endif
}

/* -----------------------------------------------------------
   Page allocation and free
----------------------------------------------------------- */
mi_page_t* _mi_segment_page_alloc(mi_heap_t* heap, size_t block_size, mi_segments_tld_t* tld, mi_os_tld_t* os_tld) {
  mi_page_t* page;
  if (block_size <= MI_SMALL_OBJ_SIZE_MAX) {
    page = mi_segments_page_alloc(heap,MI_PAGE_SMALL,block_size,block_size,tld,os_tld);
  }
  else if (block_size <= MI_MEDIUM_OBJ_SIZE_MAX) {
    page = mi_segments_page_alloc(heap,MI_PAGE_MEDIUM,MI_MEDIUM_PAGE_SIZE,block_size,tld, os_tld);
  }
  else if (block_size <= MI_LARGE_OBJ_SIZE_MAX) {
    page = mi_segments_page_alloc(heap,MI_PAGE_LARGE,block_size,block_size,tld, os_tld);
  }
  else {
    page = mi_segment_huge_page_alloc(block_size,tld,os_tld);
  }
  mi_assert_expensive(page == NULL || mi_segment_is_valid(_mi_page_segment(page),tld));
  return page;
}

<|MERGE_RESOLUTION|>--- conflicted
+++ resolved
@@ -46,7 +46,6 @@
   }
 }
 
-<<<<<<< HEAD
 static void mi_commit_mask_set(mi_commit_mask_t* res, const mi_commit_mask_t* cm) {
   for (size_t i = 0; i < MI_COMMIT_MASK_FIELD_COUNT; i++) {
     res->mask[i] |= cm->mask[i];
@@ -59,17 +58,6 @@
   if (bitcount == MI_COMMIT_MASK_BITS) {
     mi_assert_internal(bitidx==0);
     mi_commit_mask_create_full(cm);
-=======
-
-/* -----------------------------------------------------------
- Invariant checking
------------------------------------------------------------ */
-
-static size_t mi_segment_page_size(const mi_segment_t* segment) {
-  if (segment->capacity > 1) {
-    mi_assert_internal(segment->page_kind <= MI_PAGE_MEDIUM);
-    return ((size_t)1 << segment->page_shift);
->>>>>>> faca422b
   }
   else if (bitcount == 0) {
     mi_commit_mask_create_empty(cm);
@@ -169,7 +157,6 @@
    Slices
 ----------------------------------------------------------- */
 
-<<<<<<< HEAD
 
 static const mi_slice_t* mi_segment_slices_end(const mi_segment_t* segment) {
   return &segment->slices[segment->slice_entries];
@@ -179,56 +166,6 @@
   mi_segment_t* segment = _mi_ptr_segment(slice);
   mi_assert_internal(slice >= segment->slices && slice < mi_segment_slices_end(segment));
   return ((uint8_t*)segment + ((slice - segment->slices)*MI_SEGMENT_SLICE_SIZE));
-=======
-static void mi_segment_protect_range(void* p, size_t size, bool protect) {
-  if (protect) {
-    _mi_mem_protect(p, size);
-  }
-  else {
-    _mi_mem_unprotect(p, size);
-  }
-}
-
-static void mi_segment_protect(mi_segment_t* segment, bool protect, mi_os_tld_t* tld) {
-  // add/remove guard pages
-  if (MI_SECURE != 0) {
-    // in secure mode, we set up a protected page in between the segment info and the page data
-    const size_t os_psize = _mi_os_page_size();
-    mi_assert_internal((segment->segment_info_size - os_psize) >= (sizeof(mi_segment_t) + ((segment->capacity - 1) * sizeof(mi_page_t))));
-    mi_assert_internal(((uintptr_t)segment + segment->segment_info_size) % os_psize == 0);
-    mi_segment_protect_range((uint8_t*)segment + segment->segment_info_size - os_psize, os_psize, protect);
-    #if (MI_SECURE >= 2)
-    if (segment->capacity == 1) 
-    #endif 
-    {
-      // and protect the last (or only) page too
-      mi_assert_internal(MI_SECURE <= 1 || segment->page_kind >= MI_PAGE_LARGE);
-      uint8_t* start = (uint8_t*)segment + segment->segment_size - os_psize;
-      if (protect && !segment->mem_is_committed) {
-        if (protect) {
-          // ensure secure page is committed
-          if (_mi_mem_commit(start, os_psize, NULL, tld)) {  // if this fails that is ok (as it is an unaccessible page)
-            mi_segment_protect_range(start, os_psize, protect);
-          }
-        }
-      }
-      else {
-        mi_segment_protect_range(start, os_psize, protect);
-      }
-    }
-    #if (MI_SECURE >= 2)
-    else {
-      // or protect every page
-      const size_t page_size = mi_segment_page_size(segment);
-      for (size_t i = 0; i < segment->capacity; i++) {
-        if (segment->pages[i].is_committed) {
-          mi_segment_protect_range((uint8_t*)segment + (i+1)*page_size - os_psize, os_psize, protect);
-        }
-      }
-    }
-    #endif  
-  }
->>>>>>> faca422b
 }
 
 
@@ -457,78 +394,11 @@
   }
 }
 
-<<<<<<< HEAD
-
-// The thread local segment cache is limited to be at most 1/8 of the peak size of segments in use,
-#define MI_SEGMENT_CACHE_FRACTION (8)
-
-// note: returned segment may be partially reset
-static mi_segment_t* mi_segment_cache_pop(size_t segment_slices, mi_segments_tld_t* tld) {
-  if (segment_slices != 0 && segment_slices != MI_SLICES_PER_SEGMENT) return NULL;
-  mi_segment_t* segment = tld->cache;
-  if (segment == NULL) return NULL;
-  tld->cache_count--;
-  tld->cache = segment->next;
-  segment->next = NULL;
-  mi_assert_internal(segment->segment_slices == MI_SLICES_PER_SEGMENT);
-  _mi_stat_decrease(&tld->stats->segments_cache, 1);
-  return segment;
-}
-
-static bool mi_segment_cache_full(mi_segments_tld_t* tld)
-{
-  // if (tld->count == 1 && tld->cache_count==0) return false; // always cache at least the final segment of a thread
-  size_t max_cache = mi_option_get(mi_option_segment_cache);
-  if (tld->cache_count < max_cache
-       && tld->cache_count < (1 + (tld->peak_count / MI_SEGMENT_CACHE_FRACTION)) // at least allow a 1 element cache
-     ) {
-    return false;
-  }
-  // take the opportunity to reduce the segment cache if it is too large (now)
-  // TODO: this never happens as we check against peak usage, should we use current usage instead?
-  while (tld->cache_count > max_cache) { //(1 + (tld->peak_count / MI_SEGMENT_CACHE_FRACTION))) {
-    mi_segment_t* segment = mi_segment_cache_pop(0,tld);
-    mi_assert_internal(segment != NULL);
-    if (segment != NULL) mi_segment_os_free(segment, tld);
-  }
-  return true;
-}
-
-static bool mi_segment_cache_push(mi_segment_t* segment, mi_segments_tld_t* tld) {
-  mi_assert_internal(segment->next == NULL);
-  if (segment->segment_slices != MI_SLICES_PER_SEGMENT || mi_segment_cache_full(tld)) {
-    return false;
-  }
-  // mi_segment_delayed_decommit(segment, true, tld->stats);  
-  mi_assert_internal(segment->segment_slices == MI_SLICES_PER_SEGMENT);
-  mi_assert_internal(segment->next == NULL);  
-  segment->next = tld->cache;
-  tld->cache = segment;
-  tld->cache_count++;
-  _mi_stat_increase(&tld->stats->segments_cache,1);
-  return true;
-}
-
-// called by threads that are terminating to free cached segments
+// called by threads that are terminating 
 void _mi_segment_thread_collect(mi_segments_tld_t* tld) {
-  mi_segment_t* segment;
-  while ((segment = mi_segment_cache_pop(0,tld)) != NULL) {
-    mi_segment_os_free(segment, tld);
-  }
-  mi_assert_internal(tld->cache_count == 0);
-  mi_assert_internal(tld->cache == NULL);  
-=======
-// called by threads that are terminating to free cached segments
-void _mi_segment_thread_collect(mi_segments_tld_t* tld) {  
-#if MI_DEBUG>=2
-  if (!_mi_is_main_thread()) {
-    mi_assert_internal(tld->pages_reset.first == NULL);
-    mi_assert_internal(tld->pages_reset.last == NULL);
-  }
-#endif
->>>>>>> faca422b
-}
-
+  MI_UNUSED(tld);
+  // nothing to do
+}
 
 
 /* -----------------------------------------------------------
@@ -1001,7 +871,7 @@
   size_t guard_slices = 0;
   if (MI_SECURE>0) {
     // in secure mode, we set up a protected page in between the segment info
-    // and the page data
+    // and the page data, and at the end of the segment.
     size_t os_pagesize = _mi_os_page_size();    
     mi_assert_internal(mi_segment_info_size(segment) - os_pagesize >= pre_size);
     _mi_os_protect((uint8_t*)segment + mi_segment_info_size(segment) - os_pagesize, os_pagesize);
@@ -1043,6 +913,7 @@
 
 
 static void mi_segment_free(mi_segment_t* segment, bool force, mi_segments_tld_t* tld) {
+  MI_UNUSED(force);
   mi_assert_internal(segment != NULL);
   mi_assert_internal(segment->next == NULL);
   mi_assert_internal(segment->used == 0);
@@ -1066,18 +937,8 @@
   // stats
   _mi_stat_decrease(&tld->stats->page_committed, mi_segment_info_size(segment));
 
-<<<<<<< HEAD
-  if (!force && mi_segment_cache_push(segment, tld)) {
-    // it is put in our cache
-  }
-  else {
-    // otherwise return it to the OS
-    mi_segment_os_free(segment,  tld);
-  }
-=======
   // return it to the OS
-  mi_segment_os_free(segment, segment->segment_size, tld);
->>>>>>> faca422b
+  mi_segment_os_free(segment, tld);
 }
 
 
@@ -1566,23 +1427,11 @@
 static mi_segment_t* mi_segment_reclaim_or_alloc(mi_heap_t* heap, size_t needed_slices, size_t block_size, mi_segments_tld_t* tld, mi_os_tld_t* os_tld) 
 {
   mi_assert_internal(block_size < MI_HUGE_BLOCK_SIZE);
-<<<<<<< HEAD
   mi_assert_internal(block_size <= MI_LARGE_OBJ_SIZE_MAX);
-  // 1. try to get a segment from our cache
-  mi_segment_t* segment = mi_segment_cache_pop(MI_SEGMENT_SIZE, tld);
-  if (segment != NULL) {
-    mi_segment_init(segment, 0, tld, os_tld, NULL);
-    return segment;
-  }
-  // 2. try to reclaim an abandoned segment
-  bool reclaimed;
-  segment = mi_segment_try_reclaim(heap, needed_slices, block_size, &reclaimed, tld);
-=======
   
   // 1. try to reclaim an abandoned segment
   bool reclaimed;
-  mi_segment_t* segment = mi_segment_try_reclaim(heap, block_size, page_kind, &reclaimed, tld);
->>>>>>> faca422b
+  mi_segment_t* segment = mi_segment_try_reclaim(heap, needed_slices, block_size, &reclaimed, tld);
   if (reclaimed) {
     // reclaimed the right page right into the heap
     mi_assert_internal(segment != NULL);
@@ -1592,13 +1441,8 @@
     // reclaimed a segment with a large enough empty span in it
     return segment;
   }
-<<<<<<< HEAD
-  // 3. otherwise allocate a fresh segment
+  // 2. otherwise allocate a fresh segment
   return mi_segment_alloc(0, tld, os_tld, NULL);  
-=======
-  // 2. otherwise allocate a fresh segment
-  return mi_segment_alloc(0, page_kind, page_shift, tld, os_tld);
->>>>>>> faca422b
 }
 
 
