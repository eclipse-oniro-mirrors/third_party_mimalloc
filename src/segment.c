--- conflicted
+++ resolved
@@ -1352,13 +1352,8 @@
 
   // claim it and free
   mi_heap_t* heap = mi_heap_get_default(); // issue #221; don't use the internal get_default_heap as we need to ensure the thread is initialized.
-<<<<<<< HEAD
-  // paranoia: if this is the last reference, the cas should always succeed
-  uintptr_t expected_tid = 0;
-=======
   // paranoia: if this it the last reference, the cas should always succeed
   size_t expected_tid = 0;
->>>>>>> 09e59e06
   if (mi_atomic_cas_strong_acq_rel(&segment->thread_id, &expected_tid, heap->thread_id)) {
     mi_block_set_next(page, block, page->free);
     page->free = block;
