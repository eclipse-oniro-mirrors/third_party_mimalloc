--- conflicted
+++ resolved
@@ -606,25 +606,8 @@
       mi_segment_commitx(segment, false, p, size, stats);
     }
   }
-<<<<<<< HEAD
   mi_commit_mask_foreach_end()  
 }
-=======
-  size_t info_size;
-  size_t pre_size;
-  size_t segment_size = mi_segment_size(capacity, required, &pre_size, &info_size);
-  mi_assert_internal(segment_size >= required);
-
-  // Initialize parameters
-  const bool eager_delayed = (page_kind <= MI_PAGE_MEDIUM &&          // don't delay for large objects
-                              // !_mi_os_has_overcommit() &&          // never delay on overcommit systems
-                              _mi_current_thread_count() > 1 &&       // do not delay for the first N threads
-                              tld->count < (size_t)mi_option_get(mi_option_eager_commit_delay));
-  const bool eager  = !eager_delayed && mi_option_is_enabled(mi_option_eager_commit);
-  bool commit = eager; // || (page_kind >= MI_PAGE_LARGE);
-  bool pages_still_good = false;
-  bool is_zero = false;
->>>>>>> f2bfaa74
 
 
 static bool mi_segment_is_abandoned(mi_segment_t* segment) {
@@ -825,7 +808,7 @@
   const size_t segment_size = segment_slices * MI_SEGMENT_SLICE_SIZE;
 
   // Commit eagerly only if not the first N lazy segments (to reduce impact of many threads that allocate just a little)
-  const bool eager_delay = (!_mi_os_has_overcommit() &&             // never delay on overcommit systems
+  const bool eager_delay = (// !_mi_os_has_overcommit() &&             // never delay on overcommit systems
                             _mi_current_thread_count() > 1 &&       // do not delay for the first N threads
                             tld->count < (size_t)mi_option_get(mi_option_eager_commit_delay));
   const bool eager = !eager_delay && mi_option_is_enabled(mi_option_eager_commit);
