--- conflicted
+++ resolved
@@ -284,11 +284,7 @@
     _mi_os_unprotect(segment, mi_segment_size(segment)); // ensure no more guard pages are set
   }
   // _mi_os_free(segment, mi_segment_size(segment), /*segment->memid,*/ tld->stats);
-<<<<<<< HEAD
-  _mi_arena_free(segment, mi_segment_size(segment), segment->memid, tld->stats);
-=======
   _mi_arena_free(segment, mi_segment_size(segment), segment->memid, segment->mem_is_committed || (~segment->commit_mask == 0), segment->mem_is_fixed, tld->stats);
->>>>>>> b04206a9
 }
 
 
