--- conflicted
+++ resolved
@@ -141,27 +141,10 @@
   return false;
 }
 
-<<<<<<< HEAD
 static bool mi_segment_is_valid(mi_segment_t* segment, mi_segments_tld_t* tld) {
-=======
-static size_t mi_segment_page_size(mi_segment_t* segment) {
-  if (segment->capacity > 1) {
-    mi_assert_internal(segment->page_kind <= MI_PAGE_MEDIUM);
-    return ((size_t)1 << segment->page_shift);
-  }
-  else {
-    mi_assert_internal(segment->page_kind >= MI_PAGE_LARGE);
-    return segment->segment_size;
-  }
-}
-
-#if (MI_DEBUG>=3)
-static bool mi_segment_is_valid(mi_segment_t* segment) {
->>>>>>> 4452431b
   mi_assert_internal(segment != NULL);
   mi_assert_internal(_mi_ptr_cookie(segment) == segment->cookie);
   mi_assert_internal(segment->abandoned <= segment->used);
-<<<<<<< HEAD
   mi_assert_internal(segment->thread_id == 0 || segment->thread_id == _mi_thread_id());
   //mi_assert_internal(segment->segment_info_size % MI_SEGMENT_SLICE_SIZE == 0);
   mi_slice_t* slice = &segment->slices[0];
@@ -202,56 +185,10 @@
   }
   mi_assert_internal(slice == end);
   mi_assert_internal(used_count == segment->used + 1);
-=======
-  size_t nfree = 0;
-  for (size_t i = 0; i < segment->capacity; i++) {
-    if (!segment->pages[i].segment_in_use) nfree++;
-  }
-  mi_assert_internal(nfree + segment->used == segment->capacity);
-  mi_assert_internal(segment->thread_id == _mi_thread_id() || (segment->thread_id==0)); // or 0
-  mi_assert_internal(segment->page_kind == MI_PAGE_HUGE ||
-                     (mi_segment_page_size(segment) * segment->capacity == segment->segment_size));
->>>>>>> 4452431b
   return true;
 }
 #endif
 
-/* -----------------------------------------------------------
-  Guard pages
------------------------------------------------------------ */
-
-static void mi_segment_protect_range(void* p, size_t size, bool protect) {
-  if (protect) {
-    _mi_mem_protect(p, size);
-  }
-  else {
-    _mi_mem_unprotect(p, size);
-  }
-}
-
-static void mi_segment_protect(mi_segment_t* segment, bool protect) {
-  // add/remove guard pages
-  if (MI_SECURE != 0) {
-    // in secure mode, we set up a protected page in between the segment info and the page data
-    const size_t os_page_size = _mi_os_page_size();
-    mi_assert_internal((segment->segment_info_size - os_page_size) >= (sizeof(mi_segment_t) + ((segment->capacity - 1) * sizeof(mi_page_t))));
-    mi_assert_internal(((uintptr_t)segment + segment->segment_info_size) % os_page_size == 0);
-    mi_segment_protect_range((uint8_t*)segment + segment->segment_info_size - os_page_size, os_page_size, protect);
-    if (MI_SECURE <= 1 || segment->capacity == 1) {
-      // and protect the last (or only) page too
-      mi_segment_protect_range((uint8_t*)segment + segment->segment_size - os_page_size, os_page_size, protect);
-    }
-    else {
-      // or protect every page 
-      const size_t page_size = mi_segment_page_size(segment);
-      for (size_t i = 0; i < segment->capacity; i++) {
-        if (segment->pages[i].is_committed) {
-          mi_segment_protect_range((uint8_t*)segment + (i+1)*page_size - os_page_size, os_page_size, protect);
-        }
-      }
-    }
-  }
-}
 
 /* -----------------------------------------------------------
  Segment size calculations
@@ -343,39 +280,18 @@
 
 static void mi_segment_os_free(mi_segment_t* segment, mi_segments_tld_t* tld) {
   segment->thread_id = 0;
-<<<<<<< HEAD
   mi_segment_map_freed_at(segment);
   mi_segments_track_size(-((long)mi_segment_size(segment)),tld);
   if (MI_SECURE>0) {
     _mi_os_unprotect(segment, mi_segment_size(segment)); // ensure no more guard pages are set
-=======
-  mi_segments_track_size(-((long)segment_size),tld);
-  if (MI_SECURE != 0) {
-    mi_assert_internal(!segment->mem_is_fixed);
-    mi_segment_protect(segment, false); // ensure no more guard pages are set
->>>>>>> 4452431b
   }
 
   // purge delayed decommits now? (no, leave it to the cache)
   // mi_segment_delayed_decommit(segment,true,tld->stats);
   
-<<<<<<< HEAD
   // _mi_os_free(segment, mi_segment_size(segment), /*segment->memid,*/ tld->stats);
   _mi_arena_free(segment, mi_segment_size(segment), segment->memid, 
                    (~segment->commit_mask == 0 && segment->decommit_mask == 0), segment->mem_is_fixed, tld->os);
-=======
-  bool fully_committed = true;
-  bool any_reset = false;
-  for (size_t i = 0; i < segment->capacity; i++) {
-    mi_page_t* page = &segment->pages[i];    
-    if (!page->is_committed) { fully_committed = false; }
-    if (page->is_reset) {
-      any_reset = true;
-      if (mi_option_is_enabled(mi_option_reset_decommits)) { fully_committed = false;}
-    }
-  }
-  _mi_mem_free(segment, segment_size, segment->memid, fully_committed, any_reset, tld->os);
->>>>>>> 4452431b
 }
 
 
@@ -461,7 +377,6 @@
     start = _mi_align_down(diff, MI_COMMIT_SIZE);
     end   = _mi_align_up(diff + size, MI_COMMIT_SIZE);
   }
-<<<<<<< HEAD
 
   mi_assert_internal(start % MI_COMMIT_SIZE==0 && end % MI_COMMIT_SIZE == 0);
   *start_p   = (uint8_t*)segment + start;
@@ -704,60 +619,12 @@
         mi_segment_t* segment = _mi_ptr_segment(slice);
         if (slice->slice_count > slice_count) {
           mi_segment_slice_split(segment, slice, slice_count, tld);
-=======
-  size_t info_size;
-  size_t pre_size;
-  size_t segment_size = mi_segment_size(capacity, required, &pre_size, &info_size);
-  mi_assert_internal(segment_size >= required);
-  size_t page_size = (page_kind == MI_PAGE_HUGE ? segment_size : (size_t)1 << page_shift);
-
-  // Initialize parameters
-  bool eager_delayed = (page_kind <= MI_PAGE_MEDIUM && tld->count < (size_t)mi_option_get(mi_option_eager_commit_delay));
-  bool eager  = !eager_delayed && mi_option_is_enabled(mi_option_eager_commit);
-  bool commit = eager; // || (page_kind >= MI_PAGE_LARGE);
-  bool pages_still_good = false;
-  bool is_zero = false;
-  
-  // Try to get it from our thread local cache first
-  mi_segment_t* segment = mi_segment_cache_pop(segment_size, tld);
-  if (segment != NULL) {
-    if (page_kind <= MI_PAGE_MEDIUM && segment->page_kind == page_kind && segment->segment_size == segment_size) {
-      pages_still_good = true;
-    }
-    else 
-    {
-      if (MI_SECURE!=0) {
-        mi_assert_internal(!segment->mem_is_fixed);
-        mi_segment_protect(segment, false); // reset protection if the page kind differs
-      }
-      // different page kinds; unreset any reset pages, and unprotect
-      // TODO: optimize cache pop to return fitting pages if possible?
-      for (size_t i = 0; i < segment->capacity; i++) {
-        mi_page_t* page = &segment->pages[i];
-        if (page->is_reset) { 
-          if (!commit && mi_option_is_enabled(mi_option_reset_decommits)) {
-            page->is_reset = false;
-          }
-          else {
-            mi_page_unreset(segment, page, 0, tld);  // todo: only unreset the part that was reset? (instead of the full page)
-          }
->>>>>>> 4452431b
         }
         mi_assert_internal(slice != NULL && slice->slice_count == slice_count && slice->block_size > 0);
         return mi_segment_span_allocate(segment, mi_slice_index(slice), slice->slice_count, tld);
       }
-<<<<<<< HEAD
     }
     sq++;
-=======
-      // ensure the initial info is committed
-      if (segment->capacity < capacity) {
-        bool commit_zero = false;
-        _mi_mem_commit(segment, pre_size, &commit_zero, tld->os);
-        if (commit_zero) is_zero = true;
-      }
-    }    
->>>>>>> 4452431b
   }
   // could not find a page..
   return NULL;
@@ -796,7 +663,6 @@
     if (segment == NULL) return NULL;  // failed to allocate
     mi_assert_internal(segment != NULL && (uintptr_t)segment % MI_SEGMENT_SIZE == 0);
     if (!commit) {
-<<<<<<< HEAD
       // at least commit the info slices
       mi_assert_internal(MI_COMMIT_SIZE > info_slices*MI_SEGMENT_SLICE_SIZE);
       _mi_os_commit(segment, MI_COMMIT_SIZE, &is_zero, tld->stats);
@@ -810,22 +676,6 @@
 
   // zero the segment info? -- not always needed as it is zero initialized from the OS 
   if (!is_zero) {
-=======
-      // ensure the initial info is committed
-      bool commit_zero = false;
-      _mi_mem_commit(segment, pre_size, &commit_zero, tld->os);
-      if (commit_zero) is_zero = true;
-    }
-    segment->memid = memid;
-    segment->mem_is_fixed = mem_large;
-    segment->mem_is_committed = commit;    
-    mi_segments_track_size((long)segment_size, tld);
-  }
-  mi_assert_internal(segment != NULL && (uintptr_t)segment % MI_SEGMENT_SIZE == 0);
-
-  if (!pages_still_good) {    
-    // zero the segment info (but not the `mem` fields)
->>>>>>> 4452431b
     ptrdiff_t ofs = offsetof(mi_segment_t, next);
     size_t    prefix = offsetof(mi_segment_t, slices) - ofs;
     memset((uint8_t*)segment+ofs, 0, prefix + sizeof(mi_slice_t)*segment_slices);
@@ -843,7 +693,6 @@
   segment->segment_info_slices = info_slices;
   segment->thread_id = _mi_thread_id();
   segment->cookie = _mi_ptr_cookie(segment);
-<<<<<<< HEAD
   segment->slice_entries = slice_entries;
   segment->kind = (required == 0 ? MI_SEGMENT_NORMAL : MI_SEGMENT_HUGE);
 
@@ -867,12 +716,6 @@
   mi_segment_span_allocate(segment, 0, info_slices, tld);
   mi_assert_internal(segment->used == 1);
   segment->used = 0; // don't count our internal slices towards usage
-=======
-  // _mi_stat_increase(&tld->stats->page_committed, segment->segment_info_size);
-
-  // set protection
-  mi_segment_protect(segment, true);
->>>>>>> 4452431b
   
   // initialize initial free pages
   if (segment->kind == MI_SEGMENT_NORMAL) { // not a huge page
@@ -889,7 +732,6 @@
 
 
 static void mi_segment_free(mi_segment_t* segment, bool force, mi_segments_tld_t* tld) {
-<<<<<<< HEAD
   mi_assert_internal(segment != NULL);
   mi_assert_internal(segment->next == NULL);
   mi_assert_internal(segment->used == 0);
@@ -913,19 +755,6 @@
   // stats
   _mi_stat_decrease(&tld->stats->page_committed, mi_segment_info_size(segment));
 
-=======
-  UNUSED(force);
-  //fprintf(stderr,"mimalloc: free segment at %p\n", (void*)segment);
-  mi_assert(segment != NULL);
-  mi_segment_remove_from_free_queue(segment,tld);
-
-  mi_assert_expensive(!mi_segment_queue_contains(&tld->small_free, segment));
-  mi_assert_expensive(!mi_segment_queue_contains(&tld->medium_free, segment));
-  mi_assert(segment->next == NULL);
-  mi_assert(segment->prev == NULL);
-  _mi_stat_decrease(&tld->stats->page_committed, segment->segment_info_size);  
-  
->>>>>>> 4452431b
   if (!force && mi_segment_cache_push(segment, tld)) {
     // it is put in our cache
   }
@@ -939,7 +768,6 @@
    Page allocation
 ----------------------------------------------------------- */
 
-<<<<<<< HEAD
 static mi_page_t* mi_segments_page_alloc(mi_page_kind_t page_kind, size_t required, mi_segments_tld_t* tld, mi_os_tld_t* os_tld)
 {
   mi_assert_internal(required <= MI_LARGE_OBJ_SIZE_MAX && page_kind <= MI_PAGE_LARGE);
@@ -953,39 +781,6 @@
     // no free page, allocate a new segment and try again
     if (mi_segment_alloc(0, tld, os_tld, NULL) == NULL) return NULL;  // OOM
     return mi_segments_page_alloc(page_kind, required, tld, os_tld);
-=======
-
-static bool mi_segment_has_free(const mi_segment_t* segment) {
-  return (segment->used < segment->capacity);
-}
-
-static mi_page_t* mi_segment_find_free(mi_segment_t* segment, mi_segments_tld_t* tld) {
-  mi_assert_internal(mi_segment_has_free(segment));
-  mi_assert_expensive(mi_segment_is_valid(segment));
-  for (size_t i = 0; i < segment->capacity; i++) {
-    mi_page_t* page = &segment->pages[i];
-    if (!page->segment_in_use) {
-      // set in-use before doing unreset to prevent delayed reset
-      page->segment_in_use = true;
-      segment->used++;                
-      if (!page->is_committed) {
-        mi_assert_internal(!segment->mem_is_fixed);
-        mi_assert_internal(!page->is_reset);
-        size_t psize;
-        uint8_t* start = mi_segment_raw_page_start(segment, page, &psize);
-        page->is_committed = true;
-        bool is_zero = false;
-        const size_t gsize = (MI_SECURE >= 2 ? _mi_os_page_size() : 0);
-        _mi_mem_commit(start,psize + gsize,&is_zero,tld->os);
-        if (gsize > 0) { mi_segment_protect_range(start + psize, gsize, true); }
-        if (is_zero) { page->is_zero_init = true; }
-      }
-      if (page->is_reset) {
-        mi_page_unreset(segment, page, 0, tld); // todo: only unreset the part that was reset?
-      }      
-      return page;
-    }
->>>>>>> 4452431b
   }
   mi_assert_internal(page != NULL && page->slice_count*MI_SEGMENT_SLICE_SIZE == page_size);
   mi_assert_internal(_mi_ptr_segment(page)->thread_id == _mi_thread_id());  
@@ -1025,14 +820,8 @@
   memset((uint8_t*)page + ofs, 0, sizeof(*page) - ofs);
   page->block_size = 1;
 
-<<<<<<< HEAD
   // and free it
   return mi_segment_span_free_coalesce(mi_page_to_slice(page), tld);  
-=======
-  // reset the page memory to reduce memory pressure?
-  // note: must come after setting `segment_in_use` to false
-  mi_page_reset(segment, page, 0 /*used_size*/, tld);
->>>>>>> 4452431b
 }
 
 void _mi_segment_page_free(mi_page_t* page, bool force, mi_segments_tld_t* tld)
@@ -1239,20 +1028,11 @@
   set to 1 if it contains the segment meta data.
 ----------------------------------------------------------- */
 
-<<<<<<< HEAD
+
 #if (MI_INTPTR_SIZE==8)
 #define MI_MAX_ADDRESS    ((size_t)20 << 40)  // 20TB
 #else
 #define MI_MAX_ADDRESS    ((size_t)2 << 30)   // 2Gb
-=======
-static mi_page_t* mi_segment_large_page_alloc(mi_segments_tld_t* tld, mi_os_tld_t* os_tld) {
-  mi_segment_t* segment = mi_segment_alloc(0,MI_PAGE_LARGE,MI_LARGE_PAGE_SHIFT,tld,os_tld);
-  if (segment == NULL) return NULL;  
-  mi_page_t* page = mi_segment_find_free(segment, tld);
-  mi_assert_internal(page != NULL);
-#if MI_DEBUG>=2
-  _mi_segment_page_start(segment, page, sizeof(void*), NULL, NULL)[0] = 0;
->>>>>>> 4452431b
 #endif
 
 #define MI_SEGMENT_MAP_BITS  (MI_MAX_ADDRESS / MI_SEGMENT_SIZE)
@@ -1268,7 +1048,6 @@
   return (segindex / (8*MI_INTPTR_SIZE));
 }
 
-<<<<<<< HEAD
 static void mi_segment_map_allocated_at(const mi_segment_t* segment) {
   size_t bitidx;
   size_t index = mi_segment_map_index_of(segment, &bitidx);
@@ -1280,17 +1059,6 @@
     mask = mi_segment_map[index];
     newmask = (mask | ((uintptr_t)1 << bitidx));
   } while (!mi_atomic_cas_weak(&mi_segment_map[index], newmask, mask));
-=======
-static mi_page_t* mi_segment_huge_page_alloc(size_t size, mi_segments_tld_t* tld, mi_os_tld_t* os_tld)
-{
-  mi_segment_t* segment = mi_segment_alloc(size, MI_PAGE_HUGE, MI_SEGMENT_SHIFT,tld,os_tld);
-  if (segment == NULL) return NULL;
-  mi_assert_internal(mi_segment_page_size(segment) - segment->segment_info_size - (2*(MI_SECURE == 0 ? 0 : _mi_os_page_size())) >= size);
-  segment->thread_id = 0; // huge pages are immediately abandoned
-  mi_page_t* page = mi_segment_find_free(segment, tld);
-  mi_assert_internal(page != NULL);
-  return page;
->>>>>>> 4452431b
 }
 
 static void mi_segment_map_freed_at(const mi_segment_t* segment) {
@@ -1368,12 +1136,5 @@
     if (size != NULL) *size = segment->segment_size;
     return segment;
   }
-<<<<<<< HEAD
-}
-*/
-=======
-  mi_assert_expensive(page == NULL || mi_segment_is_valid(_mi_page_segment(page)));
-  mi_assert_internal(page == NULL || (mi_segment_page_size(_mi_page_segment(page)) - (MI_SECURE == 0 ? 0 : _mi_os_page_size())) >= block_size);
-  return page;
-}
->>>>>>> 4452431b
+}
+*/