--- conflicted
+++ resolved
@@ -596,13 +596,8 @@
   if (extend > max_extend) {
     // ensure we don't touch memory beyond the page to reduce page commit.
     // the `lean` benchmark tests this. Going from 1 to 8 increases rss by 50%.
-<<<<<<< HEAD
-    extend = (max_extend==0 ? 1 : max_extend);
-  }  
-=======
     extend = max_extend;
   }
->>>>>>> 6401c632
 
   mi_assert_internal(extend > 0 && extend + page->capacity <= page->reserved);
   mi_assert_internal(extend < (1UL<<16));
