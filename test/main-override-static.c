--- conflicted
+++ resolved
@@ -148,13 +148,8 @@
     void* p = calloc(100,10);
     free(p);
   }
-<<<<<<< HEAD
-  mi_process_info(&user_msecs, &system_msecs, &current_rss, &peak_rss, &current_commit, &peak_commit, &page_faults);
-  printf("\n\n*** process info: user: %3zd.%03zd s, rss: %zd b, commit: %zd b\n\n", user_msecs/1000, user_msecs%1000, peak_rss, peak_commit);
-=======
   mi_process_info(&elapsed, &user_msecs, &system_msecs, &current_rss, &peak_rss, &current_commit, &peak_commit, &page_faults);
   printf("\n\n*** process info: elapsed %3zd.%03zd s, user: %3zd.%03zd s, rss: %zd b, commit: %zd b\n\n", elapsed/1000, elapsed%1000, user_msecs/1000, user_msecs%1000, peak_rss, peak_commit);
->>>>>>> 6adb9190
 }
 
 static void test_reserved(void) {
@@ -171,8 +166,4 @@
   free(p3);
   p3 = malloc(1*GiB);
   free(p4);
-<<<<<<< HEAD
-}
-=======
-}
->>>>>>> 6adb9190
+}