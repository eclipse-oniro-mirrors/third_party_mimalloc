--- conflicted
+++ resolved
@@ -4,11 +4,6 @@
 # https://aka.ms/yaml
 
 trigger:
-<<<<<<< HEAD
-- master
-- dev
-- dev-slice
-=======
   branches:
     include:
     - master
@@ -17,7 +12,6 @@
   tags:
     include:
     - v*
->>>>>>> a87a808a
 
 jobs:  
 - job:
