--- conflicted
+++ resolved
@@ -239,26 +239,17 @@
   uint32_t              used;              // number of blocks in use (including blocks in `local_free` and `thread_free`)
   uint32_t              xblock_size;       // size available in each block (always `>0`) 
 
-<<<<<<< HEAD
-  mi_block_t* local_free;        // list of deferred free blocks by this thread (migrates to `free`)
-  volatile _Atomic(mi_thread_free_t) xthread_free;   // list of deferred free blocks freed by other threads
-  volatile _Atomic(uintptr_t)        xheap;
-
-  struct mi_page_s* next;              // next page owned by this thread with the same `block_size`
-  struct mi_page_s* prev;              // previous page owned by this thread with the same `block_size`
+  mi_block_t* local_free;                  // list of deferred free blocks by this thread (migrates to `free`)
+  _Atomic(mi_thread_free_t) xthread_free;  // list of deferred free blocks freed by other threads
+  _Atomic(uintptr_t)        xheap;
+
+  struct mi_page_s* next;                  // next page owned by this thread with the same `block_size`
+  struct mi_page_s* prev;                  // previous page owned by this thread with the same `block_size`
 
   // 64-bit 9 words, 32-bit 12 words, (+2 for secure)
   #if MI_INTPTR_SIZE==8
   uintptr_t padding[1];
   #endif
-=======
-  mi_block_t*           local_free;        // list of deferred free blocks by this thread (migrates to `free`)
-  _Atomic(mi_thread_free_t) xthread_free;  // list of deferred free blocks freed by other threads
-  _Atomic(uintptr_t)        xheap;
-  
-  struct mi_page_s*     next;              // next page owned by this thread with the same `block_size`
-  struct mi_page_s*     prev;              // previous page owned by this thread with the same `block_size`
->>>>>>> ff0d9888
 } mi_page_t;
 
 
@@ -290,7 +281,6 @@
 // the OS. Inside segments we allocated fixed size _pages_ that
 // contain blocks.
 typedef struct mi_segment_s {
-<<<<<<< HEAD
   size_t            memid;              // memory id for arena allocation
   bool              mem_is_fixed;       // `true` if we cannot decommit/reset/protect in this memory (i.e. when allocated using large OS pages)    
   bool              mem_is_committed;   // `true` if the whole segment is eagerly committed
@@ -300,10 +290,11 @@
   uintptr_t         decommit_mask;
   uintptr_t         commit_mask;
 
+  _Atomic(struct mi_segment_s*) abandoned_next;
+
   // from here is zero initialized
-  struct mi_segment_s* next;            // the list of freed segments in the cache
-  struct mi_segment_s* abandoned_next;
-
+  struct mi_segment_s* next;            // the list of freed segments in the cache (must be first field, see `segment.c:mi_segment_init`)
+  
   size_t            abandoned;          // abandoned pages (i.e. the original owning thread stopped) (`abandoned <= used`)
   size_t            abandoned_visits;   // count how often this segment is visited in the abandoned list (to force reclaim it it is too long)
   size_t            used;               // count of pages in use
@@ -314,35 +305,9 @@
 
   // layout like this to optimize access in `mi_free`
   mi_segment_kind_t kind;
-  volatile _Atomic(uintptr_t) thread_id; // unique id of the thread owning this segment
+  _Atomic(uintptr_t) thread_id;          // unique id of the thread owning this segment
   size_t            slice_entries;       // entries in the `slices` array, at most `MI_SLICES_PER_SEGMENT`
   mi_slice_t        slices[MI_SLICES_PER_SEGMENT];
-=======
-  // memory fields
-  size_t               memid;            // id for the os-level memory manager
-  bool                 mem_is_fixed;     // `true` if we cannot decommit/reset/protect in this memory (i.e. when allocated using large OS pages)
-  bool                 mem_is_committed; // `true` if the whole segment is eagerly committed  
-
-  // segment fields
-  _Atomic(struct mi_segment_s*) abandoned_next;
-  struct mi_segment_s* next;             // must be the first segment field after abandoned_next -- see `segment.c:segment_init`
-  struct mi_segment_s* prev;
-
-  size_t               abandoned;        // abandoned pages (i.e. the original owning thread stopped) (`abandoned <= used`)
-  size_t               abandoned_visits; // count how often this segment is visited in the abandoned list (to force reclaim it it is too long)
-
-  size_t               used;             // count of pages in use (`used <= capacity`)
-  size_t               capacity;         // count of available pages (`#free + used`)
-  size_t               segment_size;     // for huge pages this may be different from `MI_SEGMENT_SIZE`
-  size_t               segment_info_size;// space we are using from the first page for segment meta-data and possible guard pages.
-  uintptr_t            cookie;           // verify addresses in secure mode: `_mi_ptr_cookie(segment) == segment->cookie`
-
-  // layout like this to optimize access in `mi_free`
-  size_t               page_shift;       // `1 << page_shift` == the page sizes == `page->block_size * page->reserved` (unless the first page, then `-segment_info_size`).
-  _Atomic(uintptr_t)   thread_id;        // unique id of the thread owning this segment
-  mi_page_kind_t       page_kind;        // kind of pages: small, large, or huge
-  mi_page_t            pages[1];         // up to `MI_SMALL_PAGES_PER_SEGMENT` pages
->>>>>>> ff0d9888
 } mi_segment_t;
 
 
