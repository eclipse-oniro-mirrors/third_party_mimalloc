/* ----------------------------------------------------------------------------
Copyright (c) 2018, Microsoft Research, Daan Leijen
This is free software; you can redistribute it and/or modify it under the
terms of the MIT license. A copy of the license can be found in the file
"LICENSE" at the root of this distribution.
-----------------------------------------------------------------------------*/
#pragma once
#ifndef MIMALLOC_TYPES_H
#define MIMALLOC_TYPES_H

#include <stddef.h>   // ptrdiff_t
#include <stdint.h>   // uintptr_t, uint16_t, etc

// ------------------------------------------------------
// Variants
// ------------------------------------------------------

// Define NDEBUG in the release version to disable assertions.
// #define NDEBUG

// Define MI_STAT as 1 to maintain statistics; set it to 2 to have detailed statistics (but costs some performance).
// #define MI_STAT 1

// Define MI_SECURE as 1 to encode free lists
// #define MI_SECURE 1

#if !defined(MI_SECURE)
#define MI_SECURE 0
#endif

// Define MI_DEBUG as 1 for basic assert checks and statistics
// set it to 2 to do internal asserts,
// and to 3 to do extensive invariant checking.
#if !defined(MI_DEBUG)
#if !defined(NDEBUG) || defined(_DEBUG)
#define MI_DEBUG 1
#else
#define MI_DEBUG 0
#endif
#endif


// ------------------------------------------------------
// Platform specific values
// ------------------------------------------------------


// ------------------------------------------------------
// Size of a pointer.
// We assume that `sizeof(void*)==sizeof(intptr_t)`
// and it holds for all platforms we know of.
//
// However, the C standard only requires that:
//  p == (void*)((intptr_t)p))
// but we also need:
//  i == (intptr_t)((void*)i)
// or otherwise one might define an intptr_t type that is larger than a pointer...
// ------------------------------------------------------

#if INTPTR_MAX == 9223372036854775807LL
# define MI_INTPTR_SHIFT (3)
#elif INTPTR_MAX == 2147483647LL
# define MI_INTPTR_SHIFT (2)
#else
#error platform must be 32 or 64 bits
#endif

#define MI_INTPTR_SIZE  (1<<MI_INTPTR_SHIFT)


// ------------------------------------------------------
// Main internal data-structures
// ------------------------------------------------------

// Main tuning parameters for segment and page sizes
// Sizes for 64-bit, divide by two for 32-bit
#define MI_SEGMENT_SLICE_SHIFT            (13 + MI_INTPTR_SHIFT)         // 64kb
#define MI_SEGMENT_SHIFT                  (10 + MI_SEGMENT_SLICE_SHIFT)  // 64mb

#define MI_SMALL_PAGE_SHIFT               (MI_SEGMENT_SLICE_SHIFT)       // 64kb
#define MI_MEDIUM_PAGE_SHIFT              ( 3 + MI_SEGMENT_SLICE_SHIFT)  // 1024kb


// Derived constants
#define MI_SEGMENT_SIZE                   ((size_t)1<<MI_SEGMENT_SHIFT)
#define MI_SEGMENT_MASK                   (MI_SEGMENT_SIZE - 1)
#define MI_SEGMENT_SLICE_SIZE             ((size_t)1 << MI_SEGMENT_SLICE_SHIFT)
#define MI_SLICES_PER_SEGMENT             (MI_SEGMENT_SIZE / MI_SEGMENT_SLICE_SIZE) // 1024

#define MI_SMALL_PAGE_SIZE                (1<<MI_SMALL_PAGE_SHIFT)
#define MI_MEDIUM_PAGE_SIZE               (1<<MI_MEDIUM_PAGE_SHIFT)

#define MI_SMALL_OBJ_SIZE_MAX             (MI_SMALL_PAGE_SIZE/4)   // 16kb on 64-bit

#define MI_MEDIUM_OBJ_SIZE_MAX            (MI_MEDIUM_PAGE_SIZE/4)   // 128kb on 64-bit
#define MI_MEDIUM_OBJ_WSIZE_MAX           (MI_MEDIUM_OBJ_SIZE_MAX/MI_INTPTR_SIZE)   // 64kb on 64-bit

#define MI_LARGE_OBJ_SIZE_MAX             (MI_SEGMENT_SIZE/4)       // 16mb on 64-bit
#define MI_LARGE_OBJ_WSIZE_MAX            (MI_LARGE_OBJ_SIZE_MAX/MI_INTPTR_SIZE)

// Minimal alignment necessary. On most platforms 16 bytes are needed
// due to SSE registers for example. This must be at least `MI_INTPTR_SIZE`
#define MI_MAX_ALIGN_SIZE  16   // sizeof(max_align_t)

// Maximum number of size classes. (spaced exponentially in 12.5% increments)
#define MI_BIN_HUGE  (73U)

#if (MI_MEDIUM_OBJ_WSIZE_MAX >= 655360)
#error "define more bins"
#endif

typedef uintptr_t mi_encoded_t;

// free lists contain blocks
typedef struct mi_block_s {
  mi_encoded_t next;
} mi_block_t;


typedef enum mi_delayed_e {
  MI_NO_DELAYED_FREE = 0,
  MI_USE_DELAYED_FREE = 1,
  MI_DELAYED_FREEING = 2,
  MI_NEVER_DELAYED_FREE = 3
} mi_delayed_t;


// The `in_full` and `has_aligned` page flags are put in a union to efficiently 
// test if both are false (`value == 0`) in the `mi_free` routine.
typedef union mi_page_flags_u {
  uint16_t value;
  struct {
    bool in_full;
    bool has_aligned;
  };
} mi_page_flags_t;

// Thread free list.
// We use the bottom 2 bits of the pointer for mi_delayed_t flags
typedef uintptr_t mi_thread_free_t;

// A page contains blocks of one specific size (`block_size`).
// Each page has three list of free blocks:
// `free` for blocks that can be allocated,
// `local_free` for freed blocks that are not yet available to `mi_malloc`
// `thread_free` for freed blocks by other threads
// The `local_free` and `thread_free` lists are migrated to the `free` list
// when it is exhausted. The separate `local_free` list is necessary to
// implement a monotonic heartbeat. The `thread_free` list is needed for
// avoiding atomic operations in the common case.
//
// `used - thread_freed` == actual blocks that are in use (alive)
// `used - thread_freed + |free| + |local_free| == capacity`
//
// note: we don't count `freed` (as |free|) instead of `used` to reduce
//       the number of memory accesses in the `mi_page_all_free` function(s).
// note: the funny layout here is due to:
// - access is optimized for `mi_free` and `mi_page_alloc`
// - using `uint16_t` does not seem to slow things down
typedef struct mi_page_s {
  // "owned" by the segment
  uint32_t              slice_count;       // slices in this page (0 if not a page)
  uint32_t              slice_offset;      // distance from the actual page data slice (0 if a page)
  bool                  is_reset;          // `true` if the page memory was reset
  bool                  is_committed;      // `true` if the page virtual memory is committed

  // layout like this to optimize access in `mi_malloc` and `mi_free`
  uint16_t              capacity;          // number of blocks committed
  uint16_t              reserved;          // number of blocks reserved in memory
<<<<<<< HEAD
=======
  mi_page_flags_t       flags;             // `in_full` and `has_aligned` flags (16 bits)
>>>>>>> d04d379f

  mi_block_t*           free;              // list of available free blocks (`malloc` allocates from this list)
  #if MI_SECURE
  uintptr_t             cookie;            // random cookie to encode the free lists
  #endif
<<<<<<< HEAD
  mi_page_flags_t       flags;
=======
>>>>>>> d04d379f
  size_t                used;              // number of blocks in use (including blocks in `local_free` and `thread_free`)

  mi_block_t*           local_free;        // list of deferred free blocks by this thread (migrates to `free`)
  volatile uintptr_t    thread_freed;      // at least this number of blocks are in `thread_free`
  volatile mi_thread_free_t thread_free;   // list of deferred free blocks freed by other threads

  // less accessed info
  size_t                block_size;        // size available in each block (always `>0`)
  mi_heap_t*            heap;              // the owning heap
  struct mi_page_s*     next;              // next page owned by this thread with the same `block_size`
  struct mi_page_s*     prev;              // previous page owned by this thread with the same `block_size`

<<<<<<< HEAD
// improve page index calculation
#if (MI_INTPTR_SIZE==8 && MI_SECURE==0)
  // void*                 padding[1];        // 12 words on 64-bit
#elif MI_INTPTR_SIZE==4
  // void*                 padding[1];         // 12 words on 32-bit
#endif
=======
  // improve page index calculation
  // without padding: 10 words on 64-bit, 11 on 32-bit. Secure adds one word
  #if (MI_INTPTR_SIZE==8 && MI_SECURE>0) || (MI_INTPTR_SIZE==4 && MI_SECURE==0)
  void*                 padding[1];        // 12 words on 64-bit in secure mode, 12 words on 32-bit plain
  #endif
>>>>>>> d04d379f
} mi_page_t;



typedef enum mi_page_kind_e {
  MI_PAGE_SMALL,    // small blocks go into 64kb pages inside a segment
  MI_PAGE_MEDIUM,   // medium blocks go into 512kb pages inside a segment
  MI_PAGE_LARGE,    // larger blocks go into a page of just one block
  MI_PAGE_HUGE,     // huge blocks (>16mb) are put into a single page in a single segment.
} mi_page_kind_t;

typedef enum mi_segment_kind_e {
  MI_SEGMENT_NORMAL, // MI_SEGMENT_SIZE size with pages inside.
  MI_SEGMENT_HUGE,   // > MI_LARGE_SIZE_MAX segment with just one huge page inside.
} mi_segment_kind_t;

typedef mi_page_t mi_slice_t;

// Segments are large allocated memory blocks (2mb on 64 bit) from
// the OS. Inside segments we allocated fixed size _pages_ that
// contain blocks.
typedef struct mi_segment_s {
  struct mi_segment_s* next;
  struct mi_segment_s* prev;
<<<<<<< HEAD
  struct mi_segment_s* abandoned_next;  // abandoned segment stack: `used == abandoned`
=======
  volatile struct mi_segment_s* abandoned_next;
>>>>>>> d04d379f
  size_t          abandoned;   // abandoned pages (i.e. the original owning thread stopped) (`abandoned <= used`)
  size_t          used;        // count of pages in use
  size_t          segment_size;// for huge pages this may be different from `MI_SEGMENT_SIZE`
  size_t          segment_info_size;  // space we are using from the first page for segment meta-data and possible guard pages.
  uintptr_t       cookie;      // verify addresses in debug mode: `mi_ptr_cookie(segment) == segment->cookie`
  size_t          memid;       // id for the os-level memory manager
  bool            all_committed;

  // layout like this to optimize access in `mi_free`
  mi_segment_kind_t kind;
  uintptr_t         thread_id;
  size_t            slice_count; // slices in this segment (at most MI_SLICES_PER_SEGMENT)
  mi_slice_t        slices[MI_SLICES_PER_SEGMENT];
} mi_segment_t;


// ------------------------------------------------------
// Heaps
// Provide first-class heaps to allocate from.
// A heap just owns a set of pages for allocation and
// can only be allocate/reallocate from the thread that created it.
// Freeing blocks can be done from any thread though.
// Per thread, the segments are shared among its heaps.
// Per thread, there is always a default heap that is
// used for allocation; it is initialized to statically
// point to an empty heap to avoid initialization checks
// in the fast path.
// ------------------------------------------------------

// Thread local data
typedef struct mi_tld_s mi_tld_t;

// Pages of a certain block size are held in a queue.
typedef struct mi_page_queue_s {
  mi_page_t* first;
  mi_page_t* last;
  size_t     block_size;
} mi_page_queue_t;

#define MI_BIN_FULL  (MI_BIN_HUGE+1)

// A heap owns a set of pages.
struct mi_heap_s {
  mi_tld_t*             tld;
  mi_page_t*            pages_free_direct[MI_SMALL_WSIZE_MAX + 2];   // optimize: array where every entry points a page with possibly free blocks in the corresponding queue for that size.
  mi_page_queue_t       pages[MI_BIN_FULL + 1];                      // queue of pages for each size class (or "bin")
  volatile mi_block_t*  thread_delayed_free;
  uintptr_t             thread_id;                                   // thread this heap belongs too
  uintptr_t             cookie;
  uintptr_t             random;                                      // random number used for secure allocation
  size_t                page_count;                                  // total number of pages in the `pages` queues.
  bool                  no_reclaim;                                  // `true` if this heap should not reclaim abandoned pages
};



// ------------------------------------------------------
// Debug
// ------------------------------------------------------

#define MI_DEBUG_UNINIT     (0xD0)
#define MI_DEBUG_FREED      (0xDF)


#if (MI_DEBUG)
// use our own assertion to print without memory allocation
void _mi_assert_fail(const char* assertion, const char* fname, unsigned int line, const char* func );
#define mi_assert(expr)     ((expr) ? (void)0 : _mi_assert_fail(#expr,__FILE__,__LINE__,__func__))
#else
#define mi_assert(x)
#endif

#if (MI_DEBUG>1)
#define mi_assert_internal    mi_assert
#else
#define mi_assert_internal(x)
#endif

#if (MI_DEBUG>2)
#define mi_assert_expensive   mi_assert
#else
#define mi_assert_expensive(x)
#endif

// ------------------------------------------------------
// Statistics
// ------------------------------------------------------

#ifndef MI_STAT
#if (MI_DEBUG>0)
#define MI_STAT 2
#else
#define MI_STAT 0
#endif
#endif

typedef struct mi_stat_count_s {
  int64_t allocated;
  int64_t freed;
  int64_t peak;
  int64_t current;
} mi_stat_count_t;

typedef struct mi_stat_counter_s {
  int64_t total;
  int64_t count;
} mi_stat_counter_t;

typedef struct mi_stats_s {
  mi_stat_count_t segments;
  mi_stat_count_t pages;
  mi_stat_count_t reserved;
  mi_stat_count_t committed;
  mi_stat_count_t reset;
  mi_stat_count_t page_committed;
  mi_stat_count_t segments_abandoned;
  mi_stat_count_t pages_abandoned;
  mi_stat_count_t pages_extended;
  mi_stat_count_t mmap_calls;
  mi_stat_count_t commit_calls;
  mi_stat_count_t threads;
  mi_stat_count_t huge;
  mi_stat_count_t large;
  mi_stat_count_t malloc;
  mi_stat_count_t segments_cache;
  mi_stat_counter_t page_no_retire;
  mi_stat_counter_t searches;
  mi_stat_counter_t huge_count;
  mi_stat_counter_t large_count;
#if MI_STAT>1
  mi_stat_count_t normal[MI_BIN_HUGE+1];
#endif
} mi_stats_t;


void _mi_stat_increase(mi_stat_count_t* stat, size_t amount);
void _mi_stat_decrease(mi_stat_count_t* stat, size_t amount);
void _mi_stat_counter_increase(mi_stat_counter_t* stat, size_t amount);

#if (MI_STAT)
#define mi_stat_increase(stat,amount)         _mi_stat_increase( &(stat), amount)
#define mi_stat_decrease(stat,amount)         _mi_stat_decrease( &(stat), amount)
#define mi_stat_counter_increase(stat,amount) _mi_stat_counter_increase( &(stat), amount)
#else
#define mi_stat_increase(stat,amount)         (void)0
#define mi_stat_decrease(stat,amount)         (void)0
#define mi_stat_counter_increase(stat,amount) (void)0
#endif

#define mi_heap_stat_increase(heap,stat,amount)  mi_stat_increase( (heap)->tld->stats.stat, amount)
#define mi_heap_stat_decrease(heap,stat,amount)  mi_stat_decrease( (heap)->tld->stats.stat, amount)


// ------------------------------------------------------
// Thread Local data
// ------------------------------------------------------

// Queue of segments
typedef struct mi_segment_queue_s {
  mi_segment_t* first;
  mi_segment_t* last;
} mi_segment_queue_t;

#define MI_SEGMENT_BIN_MAX (35)     // 35 == mi_segment_bin(MI_SLICES_PER_SEGMENT)

// Segments thread local data
typedef struct mi_segments_tld_s {
  mi_page_queue_t     pages[MI_SEGMENT_BIN_MAX+1];  // free pages inside segments
  size_t              count;        // current number of segments;
  size_t              peak_count;   // peak number of segments
  size_t              current_size; // current size of all segments
  size_t              peak_size;    // peak size of all segments
  size_t              cache_count;  // number of segments in the cache
  size_t              cache_size;   // total size of all segments in the cache
  mi_segment_t*       cache;        // (small) cache of segments
  mi_stats_t*         stats;        // points to tld stats
} mi_segments_tld_t;

// OS thread local data
typedef struct mi_os_tld_s {
  size_t              region_idx;   // start point for next allocation
  mi_stats_t*         stats;        // points to tld stats
} mi_os_tld_t;

// Thread local data
struct mi_tld_s {
  unsigned long long  heartbeat;     // monotonic heartbeat count
  mi_heap_t*          heap_backing;  // backing heap of this thread (cannot be deleted)
  mi_segments_tld_t   segments;      // segment tld
  mi_os_tld_t         os;            // os tld
  mi_stats_t          stats;         // statistics
};

#endif<|MERGE_RESOLUTION|>--- conflicted
+++ resolved
@@ -167,19 +167,12 @@
   // layout like this to optimize access in `mi_malloc` and `mi_free`
   uint16_t              capacity;          // number of blocks committed
   uint16_t              reserved;          // number of blocks reserved in memory
-<<<<<<< HEAD
-=======
   mi_page_flags_t       flags;             // `in_full` and `has_aligned` flags (16 bits)
->>>>>>> d04d379f
 
   mi_block_t*           free;              // list of available free blocks (`malloc` allocates from this list)
   #if MI_SECURE
   uintptr_t             cookie;            // random cookie to encode the free lists
   #endif
-<<<<<<< HEAD
-  mi_page_flags_t       flags;
-=======
->>>>>>> d04d379f
   size_t                used;              // number of blocks in use (including blocks in `local_free` and `thread_free`)
 
   mi_block_t*           local_free;        // list of deferred free blocks by this thread (migrates to `free`)
@@ -192,20 +185,11 @@
   struct mi_page_s*     next;              // next page owned by this thread with the same `block_size`
   struct mi_page_s*     prev;              // previous page owned by this thread with the same `block_size`
 
-<<<<<<< HEAD
-// improve page index calculation
-#if (MI_INTPTR_SIZE==8 && MI_SECURE==0)
-  // void*                 padding[1];        // 12 words on 64-bit
-#elif MI_INTPTR_SIZE==4
-  // void*                 padding[1];         // 12 words on 32-bit
-#endif
-=======
   // improve page index calculation
   // without padding: 10 words on 64-bit, 11 on 32-bit. Secure adds one word
   #if (MI_INTPTR_SIZE==8 && MI_SECURE>0) || (MI_INTPTR_SIZE==4 && MI_SECURE==0)
   void*                 padding[1];        // 12 words on 64-bit in secure mode, 12 words on 32-bit plain
   #endif
->>>>>>> d04d379f
 } mi_page_t;
 
 
@@ -230,11 +214,7 @@
 typedef struct mi_segment_s {
   struct mi_segment_s* next;
   struct mi_segment_s* prev;
-<<<<<<< HEAD
-  struct mi_segment_s* abandoned_next;  // abandoned segment stack: `used == abandoned`
-=======
   volatile struct mi_segment_s* abandoned_next;
->>>>>>> d04d379f
   size_t          abandoned;   // abandoned pages (i.e. the original owning thread stopped) (`abandoned <= used`)
   size_t          used;        // count of pages in use
   size_t          segment_size;// for huge pages this may be different from `MI_SEGMENT_SIZE`
