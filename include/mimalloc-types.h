--- conflicted
+++ resolved
@@ -95,7 +95,6 @@
 
 
 // Derived constants
-<<<<<<< HEAD
 #define MI_SEGMENT_SIZE                   ((size_t)1<<MI_SEGMENT_SHIFT)
 #define MI_SEGMENT_MASK                   (MI_SEGMENT_SIZE - 1)
 #define MI_SEGMENT_SLICE_SIZE             ((size_t)1<< MI_SEGMENT_SLICE_SHIFT)
@@ -103,14 +102,6 @@
 
 #define MI_SMALL_PAGE_SIZE                (1<<MI_SMALL_PAGE_SHIFT)
 #define MI_MEDIUM_PAGE_SIZE               (1<<MI_MEDIUM_PAGE_SHIFT)
-=======
-#define MI_SEGMENT_SIZE                   (1UL<<MI_SEGMENT_SHIFT)
-#define MI_SEGMENT_MASK                   ((uintptr_t)MI_SEGMENT_SIZE - 1)
-
-#define MI_SMALL_PAGE_SIZE                (1UL<<MI_SMALL_PAGE_SHIFT)
-#define MI_MEDIUM_PAGE_SIZE               (1UL<<MI_MEDIUM_PAGE_SHIFT)
-#define MI_LARGE_PAGE_SIZE                (1UL<<MI_LARGE_PAGE_SHIFT)
->>>>>>> 194008b8
 
 #define MI_SMALL_OBJ_SIZE_MAX             (MI_SMALL_PAGE_SIZE/8)   // 8kb on 64-bit
 
