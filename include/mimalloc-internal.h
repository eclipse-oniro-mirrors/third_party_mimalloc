/* ----------------------------------------------------------------------------
Copyright (c) 2018, Microsoft Research, Daan Leijen
This is free software; you can redistribute it and/or modify it under the
terms of the MIT license. A copy of the license can be found in the file
"LICENSE" at the root of this distribution.
-----------------------------------------------------------------------------*/
#pragma once
#ifndef MIMALLOC_INTERNAL_H
#define MIMALLOC_INTERNAL_H

#include "mimalloc-types.h"

#if (MI_DEBUG>0)
#define mi_trace_message(...)  _mi_trace_message(__VA_ARGS__)
#else
#define mi_trace_message(...)
#endif

#define MI_CACHE_LINE          64
#if defined(_MSC_VER)
#pragma warning(disable:4127)   // suppress constant conditional warning (due to MI_SECURE paths)
#define mi_decl_noinline        __declspec(noinline)
#define mi_decl_thread          __declspec(thread)
#define mi_decl_cache_align     __declspec(align(MI_CACHE_LINE))
#elif (defined(__GNUC__) && (__GNUC__>=3))  // includes clang and icc
#define mi_decl_noinline        __attribute__((noinline))
#define mi_decl_thread          __thread
#define mi_decl_cache_align     __attribute__((aligned(MI_CACHE_LINE)))
#else
#define mi_decl_noinline
#define mi_decl_thread          __thread        // hope for the best :-)
#define mi_decl_cache_align
#endif


// "options.c"
void       _mi_fputs(mi_output_fun* out, void* arg, const char* prefix, const char* message);
void       _mi_fprintf(mi_output_fun* out, void* arg, const char* fmt, ...);
void       _mi_warning_message(const char* fmt, ...);
void       _mi_verbose_message(const char* fmt, ...);
void       _mi_trace_message(const char* fmt, ...);
void       _mi_options_init(void);
void       _mi_error_message(int err, const char* fmt, ...);

// random.c
void       _mi_random_init(mi_random_ctx_t* ctx);
void       _mi_random_split(mi_random_ctx_t* ctx, mi_random_ctx_t* new_ctx);
uintptr_t  _mi_random_next(mi_random_ctx_t* ctx);
uintptr_t  _mi_heap_random_next(mi_heap_t* heap);
uintptr_t  _os_random_weak(uintptr_t extra_seed);
static inline uintptr_t _mi_random_shuffle(uintptr_t x);

// init.c
extern mi_stats_t       _mi_stats_main;
extern const mi_page_t  _mi_page_empty;
bool       _mi_is_main_thread(void);
bool       _mi_preloading();  // true while the C runtime is not ready

// os.c
size_t     _mi_os_page_size(void);
void       _mi_os_init(void);                                      // called from process init
void*      _mi_os_alloc(size_t size, mi_stats_t* stats);           // to allocate thread local data
void       _mi_os_free(void* p, size_t size, mi_stats_t* stats);   // to free thread local data

<<<<<<< HEAD
bool       _mi_os_protect(void* addr, size_t size);
bool       _mi_os_unprotect(void* addr, size_t size);
bool       _mi_os_commit(void* addr, size_t size, bool* is_zero, mi_stats_t* stats);
bool       _mi_os_decommit(void* p, size_t size, mi_stats_t* stats);
bool       _mi_os_reset(void* p, size_t size, mi_stats_t* stats);
bool       _mi_os_unreset(void* p, size_t size, bool* is_zero, mi_stats_t* stats);
size_t     _mi_os_good_alloc_size(size_t size);
=======
// memory.c
void*      _mi_mem_alloc_aligned(size_t size, size_t alignment, bool* commit, bool* large, bool* is_pinned, bool* is_zero, size_t* id, mi_os_tld_t* tld);
void       _mi_mem_free(void* p, size_t size, size_t id, bool fully_committed, bool any_reset, mi_os_tld_t* tld);
>>>>>>> 8607ff61

// arena.c
void*      _mi_arena_alloc_aligned(size_t size, size_t alignment, bool* commit, bool* large, bool* is_zero, size_t* memid, mi_os_tld_t* tld);
void*      _mi_arena_alloc(size_t size, bool* commit, bool* large, bool* is_zero, size_t* memid, mi_os_tld_t* tld);
void       _mi_arena_free(void* p, size_t size, size_t memid, bool is_committed, mi_os_tld_t* tld);

// "segment-cache.c"
void*      _mi_segment_cache_pop(size_t size, mi_commit_mask_t* commit_mask, bool* large, bool* is_zero, size_t* memid, mi_os_tld_t* tld);
bool       _mi_segment_cache_push(void* start, size_t size, size_t memid, mi_commit_mask_t commit_mask, bool is_large, mi_os_tld_t* tld);
void       _mi_segment_map_allocated_at(const mi_segment_t* segment);
void       _mi_segment_map_freed_at(const mi_segment_t* segment);

// "segment.c"
mi_page_t* _mi_segment_page_alloc(mi_heap_t* heap, size_t block_wsize, mi_segments_tld_t* tld, mi_os_tld_t* os_tld);
void       _mi_segment_page_free(mi_page_t* page, bool force, mi_segments_tld_t* tld);
void       _mi_segment_page_abandon(mi_page_t* page, mi_segments_tld_t* tld);
bool       _mi_segment_try_reclaim_abandoned( mi_heap_t* heap, bool try_all, mi_segments_tld_t* tld);
void       _mi_segment_thread_collect(mi_segments_tld_t* tld);
void       _mi_segment_huge_page_free(mi_segment_t* segment, mi_page_t* page, mi_block_t* block);

uint8_t*   _mi_segment_page_start(const mi_segment_t* segment, const mi_page_t* page, size_t* page_size); // page start for any page
void       _mi_abandoned_reclaim_all(mi_heap_t* heap, mi_segments_tld_t* tld);
void       _mi_abandoned_await_readers(void);



// "page.c"
void*      _mi_malloc_generic(mi_heap_t* heap, size_t size)  mi_attr_noexcept mi_attr_malloc;

void       _mi_page_retire(mi_page_t* page);                                  // free the page if there are no other pages with many free blocks
void       _mi_page_unfull(mi_page_t* page);
void       _mi_page_free(mi_page_t* page, mi_page_queue_t* pq, bool force);   // free the page
void       _mi_page_abandon(mi_page_t* page, mi_page_queue_t* pq);            // abandon the page, to be picked up by another thread...
void       _mi_heap_delayed_free(mi_heap_t* heap);
void       _mi_heap_collect_retired(mi_heap_t* heap, bool force);

void       _mi_page_use_delayed_free(mi_page_t* page, mi_delayed_t delay, bool override_never);
size_t     _mi_page_queue_append(mi_heap_t* heap, mi_page_queue_t* pq, mi_page_queue_t* append);
void       _mi_deferred_free(mi_heap_t* heap, bool force);

void       _mi_page_free_collect(mi_page_t* page,bool force);
void       _mi_page_reclaim(mi_heap_t* heap, mi_page_t* page);   // callback from segments

size_t     _mi_bin_size(uint8_t bin);           // for stats
uint8_t    _mi_bin(size_t size);                // for stats

// "heap.c"
void       _mi_heap_destroy_pages(mi_heap_t* heap);
void       _mi_heap_collect_abandon(mi_heap_t* heap);
void       _mi_heap_set_default_direct(mi_heap_t* heap);

// "stats.c"
void       _mi_stats_done(mi_stats_t* stats);

mi_msecs_t  _mi_clock_now(void);
mi_msecs_t  _mi_clock_end(mi_msecs_t start);
mi_msecs_t  _mi_clock_start(void);

// "alloc.c"
void*       _mi_page_malloc(mi_heap_t* heap, mi_page_t* page, size_t size) mi_attr_noexcept;  // called from `_mi_malloc_generic`
void*       _mi_heap_malloc_zero(mi_heap_t* heap, size_t size, bool zero);
void*       _mi_heap_realloc_zero(mi_heap_t* heap, void* p, size_t newsize, bool zero);
mi_block_t* _mi_page_ptr_unalign(const mi_segment_t* segment, const mi_page_t* page, const void* p);
bool        _mi_free_delayed_block(mi_block_t* block);
void        _mi_block_zero_init(const mi_page_t* page, void* p, size_t size);

#if MI_DEBUG>1
bool        _mi_page_is_valid(mi_page_t* page);
#endif


// ------------------------------------------------------
// Branches
// ------------------------------------------------------

#if defined(__GNUC__) || defined(__clang__)
#define mi_unlikely(x)     __builtin_expect((x),0)
#define mi_likely(x)       __builtin_expect((x),1)
#else
#define mi_unlikely(x)     (x)
#define mi_likely(x)       (x)
#endif

#ifndef __has_builtin
#define __has_builtin(x)  0
#endif


/* -----------------------------------------------------------
  Error codes passed to `_mi_fatal_error`
  All are recoverable but EFAULT is a serious error and aborts by default in secure mode.
  For portability define undefined error codes using common Unix codes:
  <https://www-numi.fnal.gov/offline_software/srt_public_context/WebDocs/Errors/unix_system_errors.html>
----------------------------------------------------------- */
#include <errno.h>
#ifndef EAGAIN         // double free
#define EAGAIN (11)
#endif
#ifndef ENOMEM         // out of memory
#define ENOMEM (12)
#endif
#ifndef EFAULT         // corrupted free-list or meta-data
#define EFAULT (14)
#endif
#ifndef EINVAL         // trying to free an invalid pointer
#define EINVAL (22)
#endif
#ifndef EOVERFLOW      // count*size overflow
#define EOVERFLOW (75)
#endif


/* -----------------------------------------------------------
  Inlined definitions
----------------------------------------------------------- */
#define UNUSED(x)     (void)(x)
#if (MI_DEBUG>0)
#define UNUSED_RELEASE(x)
#else
#define UNUSED_RELEASE(x)  UNUSED(x)
#endif

#define MI_INIT4(x)   x(),x(),x(),x()
#define MI_INIT8(x)   MI_INIT4(x),MI_INIT4(x)
#define MI_INIT16(x)  MI_INIT8(x),MI_INIT8(x)
#define MI_INIT32(x)  MI_INIT16(x),MI_INIT16(x)
#define MI_INIT64(x)  MI_INIT32(x),MI_INIT32(x)
#define MI_INIT128(x) MI_INIT64(x),MI_INIT64(x)
#define MI_INIT256(x) MI_INIT128(x),MI_INIT128(x)


// Is `x` a power of two? (0 is considered a power of two)
static inline bool _mi_is_power_of_two(uintptr_t x) {
  return ((x & (x - 1)) == 0);
}

// Align upwards
static inline uintptr_t _mi_align_up(uintptr_t sz, size_t alignment) {
  mi_assert_internal(alignment != 0);
  uintptr_t mask = alignment - 1;
  if ((alignment & mask) == 0) {  // power of two?
    return ((sz + mask) & ~mask);
  }
  else {
    return (((sz + mask)/alignment)*alignment);
  }
}

static inline uintptr_t _mi_align_down(uintptr_t sz, size_t alignment) {
  return (sz / alignment) * alignment;
}

// Divide upwards: `s <= _mi_divide_up(s,d)*d < s+d`.
static inline uintptr_t _mi_divide_up(uintptr_t size, size_t divider) {
  mi_assert_internal(divider != 0);
  return (divider == 0 ? size : ((size + divider - 1) / divider));
}

// Is memory zero initialized?
static inline bool mi_mem_is_zero(void* p, size_t size) {
  for (size_t i = 0; i < size; i++) {
    if (((uint8_t*)p)[i] != 0) return false;
  }
  return true;
}


// Align a byte size to a size in _machine words_,
// i.e. byte size == `wsize*sizeof(void*)`.
static inline size_t _mi_wsize_from_size(size_t size) {
  mi_assert_internal(size <= SIZE_MAX - sizeof(uintptr_t));
  return (size + sizeof(uintptr_t) - 1) / sizeof(uintptr_t);
}

// Does malloc satisfy the alignment constraints already?
static inline bool mi_malloc_satisfies_alignment(size_t alignment, size_t size) {
  return (alignment == sizeof(void*) || (alignment == MI_MAX_ALIGN_SIZE && size > (MI_MAX_ALIGN_SIZE/2)));
}

// Overflow detecting multiply
#if __has_builtin(__builtin_umul_overflow) || __GNUC__ >= 5
#include <limits.h>      // UINT_MAX, ULONG_MAX
#if defined(_CLOCK_T)    // for Illumos
#undef _CLOCK_T
#endif
static inline bool mi_mul_overflow(size_t count, size_t size, size_t* total) {
  #if (SIZE_MAX == UINT_MAX)
    return __builtin_umul_overflow(count, size, total);
  #elif (SIZE_MAX == ULONG_MAX)
    return __builtin_umull_overflow(count, size, total);
  #else
    return __builtin_umulll_overflow(count, size, total);
  #endif
}
#else /* __builtin_umul_overflow is unavailable */
static inline bool mi_mul_overflow(size_t count, size_t size, size_t* total) {
  #define MI_MUL_NO_OVERFLOW ((size_t)1 << (4*sizeof(size_t)))  // sqrt(SIZE_MAX)
  *total = count * size;
  return ((size >= MI_MUL_NO_OVERFLOW || count >= MI_MUL_NO_OVERFLOW)
    && size > 0 && (SIZE_MAX / size) < count);
}
#endif

// Safe multiply `count*size` into `total`; return `true` on overflow.
static inline bool mi_count_size_overflow(size_t count, size_t size, size_t* total) {
  if (count==1) {  // quick check for the case where count is one (common for C++ allocators)
    *total = size;
    return false;
  }
  else if (mi_unlikely(mi_mul_overflow(count, size, total))) {
    _mi_error_message(EOVERFLOW, "allocation request is too large (%zu * %zu bytes)\n", count, size);
    *total = SIZE_MAX;
    return true;
  }
  else return false;
}


/* ----------------------------------------------------------------------------------------
The thread local default heap: `_mi_get_default_heap` returns the thread local heap.
On most platforms (Windows, Linux, FreeBSD, NetBSD, etc), this just returns a
__thread local variable (`_mi_heap_default`). With the initial-exec TLS model this ensures
that the storage will always be available (allocated on the thread stacks).
On some platforms though we cannot use that when overriding `malloc` since the underlying
TLS implementation (or the loader) will call itself `malloc` on a first access and recurse.
We try to circumvent this in an efficient way:
- macOSX : we use an unused TLS slot from the OS allocated slots (MI_TLS_SLOT). On OSX, the
           loader itself calls `malloc` even before the modules are initialized.
- OpenBSD: we use an unused slot from the pthread block (MI_TLS_PTHREAD_SLOT_OFS).
- DragonFly: not yet working.
------------------------------------------------------------------------------------------- */

extern const mi_heap_t _mi_heap_empty;  // read-only empty heap, initial value of the thread local default heap
extern bool _mi_process_is_initialized;
mi_heap_t*  _mi_heap_main_get(void);    // statically allocated main backing heap

#if defined(MI_MALLOC_OVERRIDE)
#if defined(__MACH__) // OSX
#define MI_TLS_SLOT               89  // seems unused? 
// other possible unused ones are 9, 29, __PTK_FRAMEWORK_JAVASCRIPTCORE_KEY4 (94), __PTK_FRAMEWORK_GC_KEY9 (112) and __PTK_FRAMEWORK_OLDGC_KEY9 (89)
// see <https://github.com/rweichler/substrate/blob/master/include/pthread_machdep.h>
#elif defined(__OpenBSD__)
// use end bytes of a name; goes wrong if anyone uses names > 23 characters (ptrhread specifies 16) 
// see <https://github.com/openbsd/src/blob/master/lib/libc/include/thread_private.h#L371>
#define MI_TLS_PTHREAD_SLOT_OFS   (6*sizeof(int) + 4*sizeof(void*) + 24)  
#elif defined(__DragonFly__)
#warning "mimalloc is not working correctly on DragonFly yet."
#define MI_TLS_PTHREAD_SLOT_OFS   (4 + 1*sizeof(void*))  // offset `uniqueid` (also used by gdb?) <https://github.com/DragonFlyBSD/DragonFlyBSD/blob/master/lib/libthread_xu/thread/thr_private.h#L458>
#endif
#endif

#if defined(MI_TLS_SLOT)
static inline void* mi_tls_slot(size_t slot) mi_attr_noexcept;   // forward declaration
#elif defined(MI_TLS_PTHREAD_SLOT_OFS)
#include <pthread.h>
static inline mi_heap_t** mi_tls_pthread_heap_slot(void) {
  pthread_t self = pthread_self();
  #if defined(__DragonFly__)
  if (self==NULL) {
    static mi_heap_t* pheap_main = _mi_heap_main_get();
    return &pheap_main;
  }
  #endif
  return (mi_heap_t**)((uint8_t*)self + MI_TLS_PTHREAD_SLOT_OFS);
}
#elif defined(MI_TLS_PTHREAD)
#include <pthread.h>
extern pthread_key_t _mi_heap_default_key;
#else
extern mi_decl_thread mi_heap_t* _mi_heap_default;  // default heap to allocate from
#endif

static inline mi_heap_t* mi_get_default_heap(void) {
#if defined(MI_TLS_SLOT)
  mi_heap_t* heap = (mi_heap_t*)mi_tls_slot(MI_TLS_SLOT);
  return (mi_unlikely(heap == NULL) ? (mi_heap_t*)&_mi_heap_empty : heap);
#elif defined(MI_TLS_PTHREAD_SLOT_OFS)
  mi_heap_t* heap = *mi_tls_pthread_heap_slot();
  return (mi_unlikely(heap == NULL) ? (mi_heap_t*)&_mi_heap_empty : heap);
#elif defined(MI_TLS_PTHREAD)
  mi_heap_t* heap = (mi_unlikely(_mi_heap_default_key == (pthread_key_t)(-1)) ? _mi_heap_main_get() : (mi_heap_t*)pthread_getspecific(_mi_heap_default_key));
  return (mi_unlikely(heap == NULL) ? (mi_heap_t*)&_mi_heap_empty : heap);
#else
  #if defined(MI_TLS_RECURSE_GUARD)
  if (mi_unlikely(!_mi_process_is_initialized)) return _mi_heap_main_get();
  #endif
  return _mi_heap_default;
#endif
}

static inline bool mi_heap_is_default(const mi_heap_t* heap) {
  return (heap == mi_get_default_heap());
}

static inline bool mi_heap_is_backing(const mi_heap_t* heap) {
  return (heap->tld->heap_backing == heap);
}

static inline bool mi_heap_is_initialized(mi_heap_t* heap) {
  mi_assert_internal(heap != NULL);
  return (heap != &_mi_heap_empty);
}

static inline uintptr_t _mi_ptr_cookie(const void* p) {
  extern mi_heap_t _mi_heap_main;
  mi_assert_internal(_mi_heap_main.cookie != 0);
  return ((uintptr_t)p ^ _mi_heap_main.cookie);
}

/* -----------------------------------------------------------
  Pages
----------------------------------------------------------- */

static inline mi_page_t* _mi_heap_get_free_small_page(mi_heap_t* heap, size_t size) {
  mi_assert_internal(size <= (MI_SMALL_SIZE_MAX + MI_PADDING_SIZE));
  const size_t idx = _mi_wsize_from_size(size);
  mi_assert_internal(idx < MI_PAGES_DIRECT);
  return heap->pages_free_direct[idx];
}

// Get the page belonging to a certain size class
static inline mi_page_t* _mi_get_free_small_page(size_t size) {
  return _mi_heap_get_free_small_page(mi_get_default_heap(), size);
}

// Segment that contains the pointer
static inline mi_segment_t* _mi_ptr_segment(const void* p) {
  // mi_assert_internal(p != NULL);
  return (mi_segment_t*)((uintptr_t)p & ~MI_SEGMENT_MASK);
}

static inline mi_page_t* mi_slice_to_page(mi_slice_t* s) {
  mi_assert_internal(s->slice_offset== 0 && s->slice_count > 0);
  return (mi_page_t*)(s);
}

static inline mi_slice_t* mi_page_to_slice(mi_page_t* p) {
  mi_assert_internal(p->slice_offset== 0 && p->slice_count > 0);
  return (mi_slice_t*)(p);
}

// Segment belonging to a page
static inline mi_segment_t* _mi_page_segment(const mi_page_t* page) {
  mi_segment_t* segment = _mi_ptr_segment(page); 
  mi_assert_internal(segment == NULL || ((mi_slice_t*)page >= segment->slices && (mi_slice_t*)page < segment->slices + segment->slice_entries));
  return segment;
}

static inline mi_slice_t* mi_slice_first(const mi_slice_t* slice) {
  mi_slice_t* start = (mi_slice_t*)((uint8_t*)slice - slice->slice_offset);
  mi_assert_internal(start >= _mi_ptr_segment(slice)->slices);
  mi_assert_internal(start->slice_offset == 0);
  mi_assert_internal(start + start->slice_count > slice);
  return start;
}

// Get the page containing the pointer
static inline mi_page_t* _mi_segment_page_of(const mi_segment_t* segment, const void* p) {
  ptrdiff_t diff = (uint8_t*)p - (uint8_t*)segment;
  mi_assert_internal(diff >= 0 && diff < (ptrdiff_t)MI_SEGMENT_SIZE);
  uintptr_t idx = (uintptr_t)diff >> MI_SEGMENT_SLICE_SHIFT;
  mi_assert_internal(idx < segment->slice_entries);
  mi_slice_t* slice0 = (mi_slice_t*)&segment->slices[idx];
  mi_slice_t* slice = mi_slice_first(slice0);  // adjust to the block that holds the page data
  mi_assert_internal(slice->slice_offset == 0);
  mi_assert_internal(slice >= segment->slices && slice < segment->slices + segment->slice_entries);
  return mi_slice_to_page(slice);
}

// Quick page start for initialized pages
static inline uint8_t* _mi_page_start(const mi_segment_t* segment, const mi_page_t* page, size_t* page_size) {
  return _mi_segment_page_start(segment, page, page_size);
}

// Get the page containing the pointer
static inline mi_page_t* _mi_ptr_page(void* p) {
  return _mi_segment_page_of(_mi_ptr_segment(p), p);
}

// Get the block size of a page (special cased for huge objects)
static inline size_t mi_page_block_size(const mi_page_t* page) {
  const size_t bsize = page->xblock_size;
  mi_assert_internal(bsize > 0);
  if (mi_likely(bsize < MI_HUGE_BLOCK_SIZE)) {
    return bsize;
  }
  else {
    size_t psize;
    _mi_segment_page_start(_mi_page_segment(page), page, &psize);
    return psize;
  }
}

// Get the usable block size of a page without fixed padding.
// This may still include internal padding due to alignment and rounding up size classes.
static inline size_t mi_page_usable_block_size(const mi_page_t* page) {
  return mi_page_block_size(page) - MI_PADDING_SIZE;
}

// size of a segment
static inline size_t mi_segment_size(mi_segment_t* segment) {
  return segment->segment_slices * MI_SEGMENT_SLICE_SIZE;
}

// Thread free access
static inline mi_block_t* mi_page_thread_free(const mi_page_t* page) {
  return (mi_block_t*)(mi_atomic_load_relaxed(&((mi_page_t*)page)->xthread_free) & ~3);
}

static inline mi_delayed_t mi_page_thread_free_flag(const mi_page_t* page) {
  return (mi_delayed_t)(mi_atomic_load_relaxed(&((mi_page_t*)page)->xthread_free) & 3);
}

// Heap access
static inline mi_heap_t* mi_page_heap(const mi_page_t* page) {
  return (mi_heap_t*)(mi_atomic_load_relaxed(&((mi_page_t*)page)->xheap));
}

static inline void mi_page_set_heap(mi_page_t* page, mi_heap_t* heap) {
  mi_assert_internal(mi_page_thread_free_flag(page) != MI_DELAYED_FREEING);
  mi_atomic_store_release(&page->xheap,(uintptr_t)heap);
}

// Thread free flag helpers
static inline mi_block_t* mi_tf_block(mi_thread_free_t tf) {
  return (mi_block_t*)(tf & ~0x03);
}
static inline mi_delayed_t mi_tf_delayed(mi_thread_free_t tf) {
  return (mi_delayed_t)(tf & 0x03);
}
static inline mi_thread_free_t mi_tf_make(mi_block_t* block, mi_delayed_t delayed) {
  return (mi_thread_free_t)((uintptr_t)block | (uintptr_t)delayed);
}
static inline mi_thread_free_t mi_tf_set_delayed(mi_thread_free_t tf, mi_delayed_t delayed) {
  return mi_tf_make(mi_tf_block(tf),delayed);
}
static inline mi_thread_free_t mi_tf_set_block(mi_thread_free_t tf, mi_block_t* block) {
  return mi_tf_make(block, mi_tf_delayed(tf));
}

// are all blocks in a page freed?
// note: needs up-to-date used count, (as the `xthread_free` list may not be empty). see `_mi_page_collect_free`.
static inline bool mi_page_all_free(const mi_page_t* page) {
  mi_assert_internal(page != NULL);
  return (page->used == 0);
}

// are there any available blocks?
static inline bool mi_page_has_any_available(const mi_page_t* page) {
  mi_assert_internal(page != NULL && page->reserved > 0);
  return (page->used < page->reserved || (mi_page_thread_free(page) != NULL));
}

// are there immediately available blocks, i.e. blocks available on the free list.
static inline bool mi_page_immediate_available(const mi_page_t* page) {
  mi_assert_internal(page != NULL);
  return (page->free != NULL);
}

// is more than 7/8th of a page in use?
static inline bool mi_page_mostly_used(const mi_page_t* page) {
  if (page==NULL) return true;
  uint16_t frac = page->reserved / 8U;
  return (page->reserved - page->used <= frac);
}

static inline mi_page_queue_t* mi_page_queue(const mi_heap_t* heap, size_t size) {
  return &((mi_heap_t*)heap)->pages[_mi_bin(size)];
}



//-----------------------------------------------------------
// Page flags
//-----------------------------------------------------------
static inline bool mi_page_is_in_full(const mi_page_t* page) {
  return page->flags.x.in_full;
}

static inline void mi_page_set_in_full(mi_page_t* page, bool in_full) {
  page->flags.x.in_full = in_full;
}

static inline bool mi_page_has_aligned(const mi_page_t* page) {
  return page->flags.x.has_aligned;
}

static inline void mi_page_set_has_aligned(mi_page_t* page, bool has_aligned) {
  page->flags.x.has_aligned = has_aligned;
}


/* -------------------------------------------------------------------
Encoding/Decoding the free list next pointers

This is to protect against buffer overflow exploits where the
free list is mutated. Many hardened allocators xor the next pointer `p`
with a secret key `k1`, as `p^k1`. This prevents overwriting with known
values but might be still too weak: if the attacker can guess
the pointer `p` this  can reveal `k1` (since `p^k1^p == k1`).
Moreover, if multiple blocks can be read as well, the attacker can
xor both as `(p1^k1) ^ (p2^k1) == p1^p2` which may reveal a lot
about the pointers (and subsequently `k1`).

Instead mimalloc uses an extra key `k2` and encodes as `((p^k2)<<<k1)+k1`.
Since these operations are not associative, the above approaches do not
work so well any more even if the `p` can be guesstimated. For example,
for the read case we can subtract two entries to discard the `+k1` term,
but that leads to `((p1^k2)<<<k1) - ((p2^k2)<<<k1)` at best.
We include the left-rotation since xor and addition are otherwise linear
in the lowest bit. Finally, both keys are unique per page which reduces
the re-use of keys by a large factor.

We also pass a separate `null` value to be used as `NULL` or otherwise
`(k2<<<k1)+k1` would appear (too) often as a sentinel value.
------------------------------------------------------------------- */

static inline bool mi_is_in_same_segment(const void* p, const void* q) {
  return (_mi_ptr_segment(p) == _mi_ptr_segment(q));
}

static inline bool mi_is_in_same_page(const void* p, const void* q) {
  mi_segment_t* segment = _mi_ptr_segment(p);
  if (_mi_ptr_segment(q) != segment) return false;
  // assume q may be invalid // return (_mi_segment_page_of(segment, p) == _mi_segment_page_of(segment, q));
  mi_page_t* page = _mi_segment_page_of(segment, p);
  size_t psize;
  uint8_t* start = _mi_segment_page_start(segment, page, &psize);
  return (start <= (uint8_t*)q && (uint8_t*)q < start + psize);
}

static inline uintptr_t mi_rotl(uintptr_t x, uintptr_t shift) {
  shift %= MI_INTPTR_BITS;
  return (shift==0 ? x : ((x << shift) | (x >> (MI_INTPTR_BITS - shift))));
}
static inline uintptr_t mi_rotr(uintptr_t x, uintptr_t shift) {
  shift %= MI_INTPTR_BITS;
  return (shift==0 ? x : ((x >> shift) | (x << (MI_INTPTR_BITS - shift))));
}

static inline void* mi_ptr_decode(const void* null, const mi_encoded_t x, const uintptr_t* keys) {
  void* p = (void*)(mi_rotr(x - keys[0], keys[0]) ^ keys[1]);
  return (mi_unlikely(p==null) ? NULL : p);
}

static inline mi_encoded_t mi_ptr_encode(const void* null, const void* p, const uintptr_t* keys) {
  uintptr_t x = (uintptr_t)(mi_unlikely(p==NULL) ? null : p);
  return mi_rotl(x ^ keys[1], keys[0]) + keys[0];
}

static inline mi_block_t* mi_block_nextx( const void* null, const mi_block_t* block, const uintptr_t* keys ) {
  #ifdef MI_ENCODE_FREELIST
  return (mi_block_t*)mi_ptr_decode(null, block->next, keys);
  #else
  UNUSED(keys); UNUSED(null);
  return (mi_block_t*)block->next;
  #endif
}

static inline void mi_block_set_nextx(const void* null, mi_block_t* block, const mi_block_t* next, const uintptr_t* keys) {
  #ifdef MI_ENCODE_FREELIST
  block->next = mi_ptr_encode(null, next, keys);
  #else
  UNUSED(keys); UNUSED(null);
  block->next = (mi_encoded_t)next;
  #endif
}

static inline mi_block_t* mi_block_next(const mi_page_t* page, const mi_block_t* block) {
  #ifdef MI_ENCODE_FREELIST
  mi_block_t* next = mi_block_nextx(page,block,page->keys);
  // check for free list corruption: is `next` at least in the same page?
  // TODO: check if `next` is `page->block_size` aligned?
  if (mi_unlikely(next!=NULL && !mi_is_in_same_page(block, next))) {
    _mi_error_message(EFAULT, "corrupted free list entry of size %zub at %p: value 0x%zx\n", mi_page_block_size(page), block, (uintptr_t)next);
    next = NULL;
  }
  return next;
  #else
  UNUSED(page);
  return mi_block_nextx(page,block,NULL);
  #endif
}

static inline void mi_block_set_next(const mi_page_t* page, mi_block_t* block, const mi_block_t* next) {
  #ifdef MI_ENCODE_FREELIST
  mi_block_set_nextx(page,block,next, page->keys);
  #else
  UNUSED(page);
  mi_block_set_nextx(page,block,next,NULL);
  #endif
}


// -------------------------------------------------------------------
// commit mask
// -------------------------------------------------------------------

#define MI_COMMIT_MASK_BITS  (sizeof(mi_commit_mask_t)*8)

static inline mi_commit_mask_t mi_commit_mask_empty(void) {
  return 0;
}

static inline mi_commit_mask_t mi_commit_mask_full(void) {
  return ~mi_commit_mask_empty();
}

static inline mi_commit_mask_t mi_commit_mask_create(uintptr_t bitidx, uintptr_t bitcount) {
  mi_assert_internal(bitidx < MI_COMMIT_MASK_BITS);
  mi_assert_internal((bitidx + bitcount) <= MI_COMMIT_MASK_BITS);
  if (bitcount == MI_COMMIT_MASK_BITS) {
    mi_assert_internal(bitidx==0);
    return mi_commit_mask_full();
  }
  else if (bitcount == 0) {
    return mi_commit_mask_empty();
  }
  else {
    return (((uintptr_t)1 << bitcount) - 1) << bitidx;
  }
}

static inline bool mi_commit_mask_is_empty(mi_commit_mask_t mask) {
  return (mask == 0);
}

static inline bool mi_commit_mask_is_full(mi_commit_mask_t mask) {
  return ((~mask) == 0);
}

static inline bool mi_commit_mask_all_set(mi_commit_mask_t commit, mi_commit_mask_t mask) {
  return ((commit & mask) == mask);
}

static inline bool mi_commit_mask_any_set(mi_commit_mask_t commit, mi_commit_mask_t mask) {
  return ((commit & mask) != 0);
}

mi_decl_nodiscard static inline mi_commit_mask_t mi_commit_mask_intersect(mi_commit_mask_t commit, mi_commit_mask_t mask) {
  return (commit & mask);
}

static inline void mi_commit_mask_clear(mi_commit_mask_t* commit, mi_commit_mask_t mask) {
  *commit = (*commit) & (~mask);
}

static inline void mi_commit_mask_set(mi_commit_mask_t* commit, mi_commit_mask_t mask) {
  *commit = (*commit) | mask;
}

static inline size_t mi_commit_mask_committed_size(mi_commit_mask_t mask, size_t total) {
  if (mi_commit_mask_is_full(mask)) {
    return total;
  }
  else if (mi_commit_mask_is_empty(mask)) {
    return 0;
  }
  else {
    size_t count = 0;
    for (; mask != 0; mask >>= 1) {  // todo: use popcount
      if ((mask&1)!=0) count++;
    }
    return (total/MI_COMMIT_MASK_BITS)*count;
  }
}


#define mi_commit_mask_foreach(mask,idx,count) \
  idx = 0; \
  while (mask != 0) {     \
    /* count ones */      \
    count = 0;            \
    while ((mask&1)==1) { \
      mask >>= 1;         \
      count++;            \
    }                     \
    /* if found, do action */ \
    if (count > 0) {

#define mi_commit_mask_foreach_end() \
    } \
    idx += count; \
    /* shift out the zero */ \
    mask >>= 1;   \
    idx++;        \
  }

// -------------------------------------------------------------------
// Fast "random" shuffle
// -------------------------------------------------------------------

static inline uintptr_t _mi_random_shuffle(uintptr_t x) {
  if (x==0) { x = 17; }   // ensure we don't get stuck in generating zeros
#if (MI_INTPTR_SIZE==8)
  // by Sebastiano Vigna, see: <http://xoshiro.di.unimi.it/splitmix64.c>
  x ^= x >> 30;
  x *= 0xbf58476d1ce4e5b9UL;
  x ^= x >> 27;
  x *= 0x94d049bb133111ebUL;
  x ^= x >> 31;
#elif (MI_INTPTR_SIZE==4)
  // by Chris Wellons, see: <https://nullprogram.com/blog/2018/07/31/>
  x ^= x >> 16;
  x *= 0x7feb352dUL;
  x ^= x >> 15;
  x *= 0x846ca68bUL;
  x ^= x >> 16;
#endif
  return x;
}

// -------------------------------------------------------------------
// Optimize numa node access for the common case (= one node)
// -------------------------------------------------------------------

int    _mi_os_numa_node_get(mi_os_tld_t* tld);
size_t _mi_os_numa_node_count_get(void);

extern size_t _mi_numa_node_count;
static inline int _mi_os_numa_node(mi_os_tld_t* tld) {
  if (mi_likely(_mi_numa_node_count == 1)) return 0;
  else return _mi_os_numa_node_get(tld);
}
static inline size_t _mi_os_numa_node_count(void) {
  if (mi_likely(_mi_numa_node_count>0)) return _mi_numa_node_count;
  else return _mi_os_numa_node_count_get();
}


// -------------------------------------------------------------------
// Getting the thread id should be performant as it is called in the
// fast path of `_mi_free` and we specialize for various platforms.
// -------------------------------------------------------------------
#if defined(_WIN32)
#define WIN32_LEAN_AND_MEAN
#include <windows.h>
static inline uintptr_t _mi_thread_id(void) mi_attr_noexcept {
  // Windows: works on Intel and ARM in both 32- and 64-bit
  return (uintptr_t)NtCurrentTeb();
}

#elif defined(__GNUC__) && \
      (defined(__x86_64__) || defined(__i386__) || defined(__arm__) || defined(__aarch64__))

// TLS register on x86 is in the FS or GS register, see: https://akkadia.org/drepper/tls.pdf
static inline void* mi_tls_slot(size_t slot) mi_attr_noexcept {
  void* res;
  const size_t ofs = (slot*sizeof(void*));
#if defined(__i386__)
  __asm__("movl %%gs:%1, %0" : "=r" (res) : "m" (*((void**)ofs)) : );  // 32-bit always uses GS
#elif defined(__MACH__) && defined(__x86_64__)
  __asm__("movq %%gs:%1, %0" : "=r" (res) : "m" (*((void**)ofs)) : );  // x86_64 macOSX uses GS
#elif defined(__x86_64__)
  __asm__("movq %%fs:%1, %0" : "=r" (res) : "m" (*((void**)ofs)) : );  // x86_64 Linux, BSD uses FS
#elif defined(__arm__)
  void** tcb; UNUSED(ofs);
  __asm__ volatile ("mrc p15, 0, %0, c13, c0, 3\nbic %0, %0, #3" : "=r" (tcb));
  res = tcb[slot];
#elif defined(__aarch64__)
  void** tcb; UNUSED(ofs);
  __asm__ volatile ("mrs %0, tpidr_el0" : "=r" (tcb));
  res = tcb[slot];
#endif
  return res;
}

// setting is only used on macOSX for now
static inline void mi_tls_slot_set(size_t slot, void* value) mi_attr_noexcept {
  const size_t ofs = (slot*sizeof(void*));
#if defined(__i386__)
  __asm__("movl %1,%%gs:%0" : "=m" (*((void**)ofs)) : "rn" (value) : );  // 32-bit always uses GS
#elif defined(__MACH__) && defined(__x86_64__)
  __asm__("movq %1,%%gs:%0" : "=m" (*((void**)ofs)) : "rn" (value) : );  // x86_64 macOSX uses GS
#elif defined(__x86_64__)
  __asm__("movq %1,%%fs:%1" : "=m" (*((void**)ofs)) : "rn" (value) : );  // x86_64 Linux, BSD uses FS
#elif defined(__arm__)
  void** tcb; UNUSED(ofs);
  __asm__ volatile ("mrc p15, 0, %0, c13, c0, 3\nbic %0, %0, #3" : "=r" (tcb));
  tcb[slot] = value;
#elif defined(__aarch64__)
  void** tcb; UNUSED(ofs);
  __asm__ volatile ("mrs %0, tpidr_el0" : "=r" (tcb));
  tcb[slot] = value;
#endif
}

static inline uintptr_t _mi_thread_id(void) mi_attr_noexcept {
  // in all our targets, slot 0 is the pointer to the thread control block
  return (uintptr_t)mi_tls_slot(0);
}
#else
// otherwise use standard C
static inline uintptr_t _mi_thread_id(void) mi_attr_noexcept {
  return (uintptr_t)&_mi_heap_default;
}
#endif

// -----------------------------------------------------------------------
// Count bits: trailing or leading zeros (with MI_INTPTR_BITS on all zero)
// -----------------------------------------------------------------------

#if defined(__GNUC__)

#include <limits.h>       // LONG_MAX
#define MI_HAVE_FAST_BITSCAN
static inline size_t mi_clz(uintptr_t x) {
  if (x==0) return MI_INTPTR_BITS;
#if (INTPTR_MAX == LONG_MAX)
  return __builtin_clzl(x);
#else
  return __builtin_clzll(x);
#endif
}
static inline size_t mi_ctz(uintptr_t x) {
  if (x==0) return MI_INTPTR_BITS;
#if (INTPTR_MAX == LONG_MAX)
  return __builtin_ctzl(x);
#else
  return __builtin_ctzll(x);
#endif
}

#elif defined(_MSC_VER) 

#include <limits.h>       // LONG_MAX
#define MI_HAVE_FAST_BITSCAN
static inline size_t mi_clz(uintptr_t x) {
  if (x==0) return MI_INTPTR_BITS;
  unsigned long idx;
#if (INTPTR_MAX == LONG_MAX)
  _BitScanReverse(&idx, x);
#else
  _BitScanReverse64(&idx, x);
#endif  
  return ((MI_INTPTR_BITS - 1) - idx);
}
static inline size_t mi_ctz(uintptr_t x) {
  if (x==0) return MI_INTPTR_BITS;
  unsigned long idx;
#if (INTPTR_MAX == LONG_MAX)
  _BitScanForward(&idx, x);
#else
  _BitScanForward64(&idx, x);
#endif  
  return idx;
}

#else
static inline size_t mi_ctz32(uint32_t x) {
  // de Bruijn multiplication, see <http://supertech.csail.mit.edu/papers/debruijn.pdf>
  static const unsigned char debruijn[32] = {
    0, 1, 28, 2, 29, 14, 24, 3, 30, 22, 20, 15, 25, 17, 4, 8,
    31, 27, 13, 23, 21, 19, 16, 7, 26, 12, 18, 6, 11, 5, 10, 9
  };
  if (x==0) return 32;
  return debruijn[((x & -(int32_t)x) * 0x077CB531UL) >> 27];
}
static inline size_t mi_clz32(uint32_t x) {
  // de Bruijn multiplication, see <http://supertech.csail.mit.edu/papers/debruijn.pdf>
  static const uint8_t debruijn[32] = {
    31, 22, 30, 21, 18, 10, 29, 2, 20, 17, 15, 13, 9, 6, 28, 1,
    23, 19, 11, 3, 16, 14, 7, 24, 12, 4, 8, 25, 5, 26, 27, 0
  };
  if (x==0) return 32;
  x |= x >> 1;
  x |= x >> 2;
  x |= x >> 4;
  x |= x >> 8;
  x |= x >> 16;
  return debruijn[(uint32_t)(x * 0x07C4ACDDUL) >> 27];
}

static inline size_t mi_clz(uintptr_t x) {
  if (x==0) return MI_INTPTR_BITS;  
#if (MI_INTPTR_BITS <= 32)
  return mi_clz32((uint32_t)x);
#else
  size_t count = mi_clz32((uint32_t)(x >> 32));
  if (count < 32) return count;
  return (32 + mi_clz32((uint32_t)x));
#endif
}
static inline size_t mi_ctz(uintptr_t x) {
  if (x==0) return MI_INTPTR_BITS;
#if (MI_INTPTR_BITS <= 32)
  return mi_ctz32((uint32_t)x);
#else
  size_t count = mi_ctz32((uint32_t)x);
  if (count < 32) return count;
  return (32 + mi_ctz32((uint32_t)(x>>32)));
#endif
}

#endif

// "bit scan reverse": Return index of the highest bit (or MI_INTPTR_BITS if `x` is zero)
static inline size_t mi_bsr(uintptr_t x) {
  return (x==0 ? MI_INTPTR_BITS : MI_INTPTR_BITS - 1 - mi_clz(x));
}


#endif<|MERGE_RESOLUTION|>--- conflicted
+++ resolved
@@ -62,7 +62,6 @@
 void*      _mi_os_alloc(size_t size, mi_stats_t* stats);           // to allocate thread local data
 void       _mi_os_free(void* p, size_t size, mi_stats_t* stats);   // to free thread local data
 
-<<<<<<< HEAD
 bool       _mi_os_protect(void* addr, size_t size);
 bool       _mi_os_unprotect(void* addr, size_t size);
 bool       _mi_os_commit(void* addr, size_t size, bool* is_zero, mi_stats_t* stats);
@@ -70,20 +69,15 @@
 bool       _mi_os_reset(void* p, size_t size, mi_stats_t* stats);
 bool       _mi_os_unreset(void* p, size_t size, bool* is_zero, mi_stats_t* stats);
 size_t     _mi_os_good_alloc_size(size_t size);
-=======
-// memory.c
-void*      _mi_mem_alloc_aligned(size_t size, size_t alignment, bool* commit, bool* large, bool* is_pinned, bool* is_zero, size_t* id, mi_os_tld_t* tld);
-void       _mi_mem_free(void* p, size_t size, size_t id, bool fully_committed, bool any_reset, mi_os_tld_t* tld);
->>>>>>> 8607ff61
 
 // arena.c
-void*      _mi_arena_alloc_aligned(size_t size, size_t alignment, bool* commit, bool* large, bool* is_zero, size_t* memid, mi_os_tld_t* tld);
-void*      _mi_arena_alloc(size_t size, bool* commit, bool* large, bool* is_zero, size_t* memid, mi_os_tld_t* tld);
+void*      _mi_arena_alloc_aligned(size_t size, size_t alignment, bool* commit, bool* large, bool* is_pinned, bool* is_zero, size_t* memid, mi_os_tld_t* tld);
+void*      _mi_arena_alloc(size_t size, bool* commit, bool* large, bool* is_pinned, bool* is_zero, size_t* memid, mi_os_tld_t* tld);
 void       _mi_arena_free(void* p, size_t size, size_t memid, bool is_committed, mi_os_tld_t* tld);
 
 // "segment-cache.c"
-void*      _mi_segment_cache_pop(size_t size, mi_commit_mask_t* commit_mask, bool* large, bool* is_zero, size_t* memid, mi_os_tld_t* tld);
-bool       _mi_segment_cache_push(void* start, size_t size, size_t memid, mi_commit_mask_t commit_mask, bool is_large, mi_os_tld_t* tld);
+void*      _mi_segment_cache_pop(size_t size, mi_commit_mask_t* commit_mask, bool* large, bool* is_pinned, bool* is_zero, size_t* memid, mi_os_tld_t* tld);
+bool       _mi_segment_cache_push(void* start, size_t size, size_t memid, mi_commit_mask_t commit_mask, bool is_large, bool is_pinned, mi_os_tld_t* tld);
 void       _mi_segment_map_allocated_at(const mi_segment_t* segment);
 void       _mi_segment_map_freed_at(const mi_segment_t* segment);
 
