--- conflicted
+++ resolved
@@ -266,11 +266,8 @@
   mi_option_verbose,
   // the following options are experimental
   mi_option_eager_commit,
-<<<<<<< HEAD
-=======
   mi_option_eager_region_commit,
   mi_option_reset_decommits,
->>>>>>> 1d998af8
   mi_option_large_os_pages,         // implies eager commit
   mi_option_reserve_huge_os_pages,
   mi_option_segment_cache,
@@ -283,8 +280,7 @@
   mi_option_use_numa_nodes,
   mi_option_os_tag,
   mi_option_max_errors,
-  _mi_option_last,
-  mi_option_eager_page_commit = mi_option_eager_commit
+  _mi_option_last
 } mi_option_t;
 
 
